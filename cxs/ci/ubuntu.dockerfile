# Development
FROM ubuntu:16.04

ARG uid=1000


# Update environment
# JRE installation and gcc
RUN apt-get update -y && apt-get install -y \
    gcc \
    pkg-config \
    build-essential \
    libsodium-dev \
    libssl-dev \
    libgmp3-dev \
    build-essential \
    libsqlite3-dev \
    cmake \
    apt-transport-https \
    ca-certificates \
    debhelper \
    wget \
    git \
    curl


# Install Nodejs 
<<<<<<< HEAD
RUN apt-get install -y \ 
    npm 

=======
>>>>>>> 1a18acc5
RUN curl -sL https://deb.nodesource.com/setup_8.x | bash - \
    && apt-get install -y nodejs


# Install Rust
ENV RUST_ARCHIVE=rust-1.20.0-x86_64-unknown-linux-gnu.tar.gz
ENV RUST_DOWNLOAD_URL=https://static.rust-lang.org/dist/$RUST_ARCHIVE

RUN mkdir -p /rust
WORKDIR /rust

RUN curl -fsOSL $RUST_DOWNLOAD_URL \
    && curl -s $RUST_DOWNLOAD_URL.sha256 | sha256sum -c - \
    && tar -C /rust -xzf $RUST_ARCHIVE --strip-components=1 \
    && rm $RUST_ARCHIVE \
    && ./install.sh

RUN useradd -ms /bin/bash -u $uid cxs
USER cxs
<|MERGE_RESOLUTION|>--- conflicted
+++ resolved
@@ -25,12 +25,7 @@
 
 
 # Install Nodejs 
-<<<<<<< HEAD
-RUN apt-get install -y \ 
-    npm 
 
-=======
->>>>>>> 1a18acc5
 RUN curl -sL https://deb.nodesource.com/setup_8.x | bash - \
     && apt-get install -y nodejs
 
