--- conflicted
+++ resolved
@@ -2,12 +2,7 @@
 
 pub mod cxs;
 
-<<<<<<< HEAD
-#[derive(Debug)]
-#[derive(PartialEq)]
-=======
 #[derive(Serialize, Deserialize, PartialEq, Debug, Clone, Copy)]
->>>>>>> 88401848
 pub enum Errorcode
 {
     Success = 0,
