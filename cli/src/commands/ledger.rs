extern crate regex;
extern crate chrono;

use command_executor::{Command, CommandContext, CommandMetadata, CommandParams, CommandGroup, CommandGroupMetadata};
use commands::*;

use libindy::ErrorCode;
use libindy::ledger::Ledger;

use serde_json::Value as JSONValue;
use serde_json::Map as JSONMap;

use std::collections::HashSet;
use utils::table::print_table;

use self::regex::Regex;
use self::chrono::prelude::*;

pub mod group {
    use super::*;

    command_group!(CommandGroupMetadata::new("ledger", "Ledger management commands"));
}

pub mod nym_command {
    use super::*;

    command!(CommandMetadata::build("nym", "Send NYM transaction to the Ledger.")
                .add_param("did", "DID of new identity")
                .add_optional_param("verkey", "Verification key of new identity")
                .add_optional_param("role", "Role of identity. One of: STEWARD, TRUSTEE, TRUST_ANCHOR, TGB or empty in case of blacklisting NYM")
                .add_example("ledger nym did=VsKV7grR1BUE29mG2Fm2kX")
                .add_example("ledger nym did=VsKV7grR1BUE29mG2Fm2kX verkey=GjZWsBLgZCR18aL468JAT7w9CZRiBnpxUPPgyQxh4voa")
                .add_example("ledger nym did=VsKV7grR1BUE29mG2Fm2kX role=TRUSTEE")
                .add_example("ledger nym did=VsKV7grR1BUE29mG2Fm2kX role=")
                .finalize()
    );

    fn execute(ctx: &CommandContext, params: &CommandParams) -> Result<(), ()> {
        trace!("execute >> ctx {:?} params {:?}", ctx, params);

        let submitter_did = ensure_active_did(&ctx)?;
        let (pool_handle, pool_name) = ensure_connected_pool(&ctx)?;
        let (wallet_handle, wallet_name) = ensure_opened_wallet(&ctx)?;

        let target_did = get_str_param("did", params).map_err(error_err!())?;
        let verkey = get_opt_str_param("verkey", params).map_err(error_err!())?;
        let role = get_opt_empty_str_param("role", params).map_err(error_err!())?;

        let response = Ledger::build_nym_request(&submitter_did, target_did, verkey, None, role)
            .and_then(|request| Ledger::sign_and_submit_request(pool_handle, wallet_handle, &submitter_did, &request));

        let response = match response {
            Ok(response) => Ok(response),
            Err(err) => handle_transaction_error(err, Some(&submitter_did), Some(&pool_name), Some(&wallet_name))
        }?;

        let mut response: Response<serde_json::Value> = serde_json::from_str::<Response<serde_json::Value>>(&response)
            .map_err(|err| println_err!("Invalid data has been received: {:?}", err))?;

        if let Some(result) = response.result.as_mut() {
            result["role"] = get_role_title(&result["role"]);
        }

        let res = handle_transaction_response(response,
                                              "Nym request has been sent to Ledger.",
                                              &[("reqId", "Request ID"),
                                                  ("txnTime", "Transaction time")],
                                              None,
                                              &mut vec![("dest", "Did"),
                                                        ("verkey", "Verkey"),
                                                        ("role", "Role")]);
        trace!("execute << {:?}", res);
        res
    }
}

pub mod get_nym_command {
    use super::*;

    command!(CommandMetadata::build("get-nym", "Get NYM from Ledger.")
                .add_param("did","DID of identity presented in Ledger")
                .add_example("ledger get-nym did=VsKV7grR1BUE29mG2Fm2kX")
                .finalize()
    );

    fn execute(ctx: &CommandContext, params: &CommandParams) -> Result<(), ()> {
        trace!("execute >> ctx {:?} params {:?}", ctx, params);

        let submitter_did = ensure_active_did(&ctx)?;
        let pool_handle = ensure_connected_pool_handle(&ctx)?;

        let target_did = get_str_param("did", params).map_err(error_err!())?;

        let res = Ledger::build_get_nym_request(&submitter_did, target_did)
            .and_then(|request| Ledger::submit_request(pool_handle, &request));

        let response = match res {
            Ok(response) => Ok(response),
            Err(err) => handle_transaction_error(err, None, None, None),
        }?;

        let mut response = serde_json::from_str::<Response<serde_json::Value>>(&response)
            .map_err(|err| println_err!("Invalid data has been received: {:?}", err))?;

        if let Some(result) = response.result.as_mut() {
            let data = serde_json::from_str::<serde_json::Value>(&result["data"].as_str().unwrap_or(""));
            match data {
                Ok(mut data) => {
                    data["role"] = get_role_title(&data["role"]);
                    result["data"] = data;
                }
                Err(_) => return Err(println_err!("NYM not found"))
            };
        };

        let res = handle_transaction_response(response,
                                              "Following NYM has been received.",
                                              &[("seqNo", "Sequence Number"),
                                                  ("reqId", "Request ID"),
                                                  ("txnTime", "Transaction time")],
                                              Some("data"),
<<<<<<< HEAD
                                              &mut vec![("identifier", "Identifier"),
                                                        ("dest", "Dest"),
                                                        ("verkey", "Verkey"),
                                                        ("role", "Role")]);
=======
                                              &[("identifier", "Identifier"),
                                                  ("dest", "Dest"),
                                                  ("verkey", "Verkey"),
                                                  ("role", "Role")]);
>>>>>>> 194e373b
        trace!("execute << {:?}", res);
        res
    }
}

pub mod attrib_command {
    use super::*;

    command!(CommandMetadata::build("attrib", "Send Attribute transaction to the Ledger for exists NYM.")
                .add_param("did",  "DID of identity presented in Ledger")
                .add_optional_param("hash", "Hash of attribute data")
                .add_optional_param("raw", "JSON representation of attribute data")
                .add_optional_param("enc", "Encrypted attribute data")
                .add_example(r#"ledger attrib did=VsKV7grR1BUE29mG2Fm2kX raw={"endpoint":{"ha":"127.0.0.1:5555"}}"#)
                .finalize()
    );

    fn execute(ctx: &CommandContext, params: &CommandParams) -> Result<(), ()> {
        trace!("execute >> ctx {:?} params {:?}", ctx, params);

        let submitter_did = ensure_active_did(&ctx)?;
        let (pool_handle, pool_name) = ensure_connected_pool(&ctx)?;
        let (wallet_handle, wallet_name) = ensure_opened_wallet(&ctx)?;

        let target_did = get_str_param("did", params).map_err(error_err!())?;
        let hash = get_opt_str_param("hash", params).map_err(error_err!())?;
        let raw = get_opt_str_param("raw", params).map_err(error_err!())?;
        let enc = get_opt_str_param("enc", params).map_err(error_err!())?;

        let response = Ledger::build_attrib_request(&submitter_did, target_did, hash, raw, enc)
            .and_then(|request| Ledger::sign_and_submit_request(pool_handle, wallet_handle, &submitter_did, &request));

        let response = match response {
            Ok(response) => Ok(response),
            Err(err) => handle_transaction_error(err, Some(&submitter_did), Some(&pool_name), Some(&wallet_name))
        }?;

        let response = serde_json::from_str::<Response<serde_json::Value>>(&response)
            .map_err(|err| println_err!("Invalid data has been received: {:?}", err))?;

        let attribute =
            if raw.is_some() {
                ("raw", "Raw value")
            } else if hash.is_some() {
                ("hash", "Hashed value")
            } else { ("enc", "Encrypted value") };

        let res = handle_transaction_response(response,
                                              "Attrib request has been sent to Ledger.",
                                              &[("dest", "Dest"),
                                                  ("seqNo", "Sequence Number"),
                                                  ("reqId", "Request ID"),
                                                  ("txnTime", "Transaction time")],
                                              None,
<<<<<<< HEAD
                                              &mut vec![attribute]);
=======
                                              &[attribute]);
>>>>>>> 194e373b

        trace!("execute << {:?}", res);
        res
    }
}

pub mod get_attrib_command {
    use super::*;

    command!(CommandMetadata::build("get-attrib", "Get ATTRIB from Ledger.")
                .add_param("did", "DID of identity presented in Ledger")
                .add_param("attr", "Name of attribute")
                .add_example("ledger get-attrib did=VsKV7grR1BUE29mG2Fm2kX attr=endpoint")
                .finalize()
    );

    fn execute(ctx: &CommandContext, params: &CommandParams) -> Result<(), ()> {
        trace!("execute >> ctx {:?} params {:?}", ctx, params);

        let submitter_did = ensure_active_did(&ctx)?;
        let pool_handle = ensure_connected_pool_handle(&ctx)?;

        let target_did = get_str_param("did", params).map_err(error_err!())?;
        let attr = get_str_param("attr", params).map_err(error_err!())?;

        let res = Ledger::build_get_attrib_request(&submitter_did, target_did, attr)
            .and_then(|request| Ledger::submit_request(pool_handle, &request));

        let response = match res {
            Ok(response) => Ok(response),
            Err(err) => handle_transaction_error(err, None, None, None),
        }?;

        let mut response = serde_json::from_str::<Response<serde_json::Value>>(&response)
            .map_err(|err| println_err!("Invalid data has been received: {:?}", err))?;

        if let Some(result) = response.result.as_mut() {
            let data = serde_json::from_str::<serde_json::Value>(&result["data"].as_str().unwrap_or(""));
            match data {
                Ok(data) => {
                    result["data"] = data;
                }
                Err(_) => return Err(println_err!("Attribute not found"))
            };
        };

        let res = handle_transaction_response(response,
                                              "Following NYM has been received.",
                                              &[("dest", "Did"),
                                                  ("seqNo", "Sequence Number"),
                                                  ("reqId", "Request ID"),
                                                  ("txnTime", "Transaction time")],
                                              None,
<<<<<<< HEAD
                                              &mut vec![("data", "Data")]);
=======
                                              &[("data", "Data")]);
>>>>>>> 194e373b
        trace!("execute << {:?}", res);
        res
    }
}

pub mod schema_command {
    use super::*;

    command!(CommandMetadata::build("schema", "Send Schema transaction to the Ledger.")
                .add_param("name", "Schema name")
                .add_param("version", "Schema version")
                .add_param("attr_names", "Schema attributes split by comma")
                .add_example("ledger schema name=gvt version=1.0 attr_names=name,age")
                .finalize()
    );

    fn execute(ctx: &CommandContext, params: &CommandParams) -> Result<(), ()> {
        trace!("execute >> ctx {:?} params {:?}", ctx, params);

        let submitter_did = ensure_active_did(&ctx)?;
        let (pool_handle, pool_name) = ensure_connected_pool(&ctx)?;
        let (wallet_handle, wallet_name) = ensure_opened_wallet(&ctx)?;

        let name = get_str_param("name", params).map_err(error_err!())?;
        let version = get_str_param("version", params).map_err(error_err!())?;
        let attr_names = get_str_array_param("attr_names", params).map_err(error_err!())?;

        let schema_data = {
            let mut json = JSONMap::new();
            json.insert("name".to_string(), JSONValue::from(name));
            json.insert("version".to_string(), JSONValue::from(version));
            json.insert("attr_names".to_string(), JSONValue::from(attr_names));
            JSONValue::from(json).to_string()
        };

        let response = Ledger::build_schema_request(&submitter_did, &schema_data)
            .and_then(|request| Ledger::sign_and_submit_request(pool_handle, wallet_handle, &submitter_did, &request));

        let response = match response {
            Ok(response) => Ok(response),
            Err(err) => handle_transaction_error(err, Some(&submitter_did), Some(&pool_name), Some(&wallet_name))
        }?;

        let response = serde_json::from_str::<Response<serde_json::Value>>(&response)
            .map_err(|err| println_err!("Invalid data has been received: {:?}", err))?;

        let res = handle_transaction_response(response,
                                              "NodeConfig request has been sent to Ledger.",
                                              &[("identifier", "Identifier"),
                                                  ("seqNo", "Sequence Number"),
                                                  ("reqId", "Request ID"),
                                                  ("txnTime", "Transaction time")],
                                              Some("data"),
<<<<<<< HEAD
                                              &mut vec![("name", "Name"),
                                                        ("version", "Version"),
                                                        ("attr_names", "Attributes")]);
=======
                                              &[("name", "Name"),
                                                  ("version", "Version"),
                                                  ("attr_names", "Attributes")]);
>>>>>>> 194e373b
        trace!("execute << {:?}", res);
        res
    }
}

pub mod get_schema_command {
    use super::*;

    command!(CommandMetadata::build("get-schema", "Get Schema from Ledger.")
                .add_param("did", "DID of identity presented in Ledger")
                .add_param("name", "Schema name")
                .add_param("version", "Schema version")
                .add_example("ledger get-schema did=VsKV7grR1BUE29mG2Fm2kX name=gvt version=1.0")
                .finalize()
    );

    fn execute(ctx: &CommandContext, params: &CommandParams) -> Result<(), ()> {
        trace!("execute >> ctx {:?} params {:?}", ctx, params);

        let submitter_did = ensure_active_did(&ctx)?;
        let pool_handle = ensure_connected_pool_handle(&ctx)?;

        let target_did = get_str_param("did", params).map_err(error_err!())?;
        let name = get_str_param("name", params).map_err(error_err!())?;
        let version = get_str_param("version", params).map_err(error_err!())?;

        let schema_data = {
            let mut json = JSONMap::new();
            json.insert("name".to_string(), JSONValue::from(name));
            json.insert("version".to_string(), JSONValue::from(version));
            JSONValue::from(json).to_string()
        };

        let res = Ledger::build_get_schema_request(&submitter_did, target_did, &schema_data)
            .and_then(|request| Ledger::submit_request(pool_handle, &request));

        let response = match res {
            Ok(response) => Ok(response),
            Err(err) => handle_transaction_error(err, None, None, None),
        }?;

        let response = serde_json::from_str::<Response<serde_json::Value>>(&response)
            .map_err(|err| println_err!("Invalid data has been received: {:?}", err))?;

        if let Some(result) = response.result.as_ref() {
            //TODO strange condition
            if !result["seqNo"].is_i64() {
                return Err(println_err!("Schema not found"));
            }
        };

        let res = handle_transaction_response(response,
                                              "Following Schema has been received.",
                                              &[("dest", "Did"),
                                                  ("seqNo", "Sequence Number"),
                                                  ("reqId", "Request ID"),
                                                  ("txnTime", "Transaction time")],
                                              Some("data"),
<<<<<<< HEAD
                                              &mut vec![("name", "Name"),
                                                        ("version", "Version"),
                                                        ("attr_names", "Attributes")]);
=======
                                              &[("name", "Name"),
                                                  ("version", "Version"),
                                                  ("attr_names", "Attributes")]);
>>>>>>> 194e373b
        trace!("execute << {:?}", res);
        res
    }
}

pub mod claim_def_command {
    use super::*;

    command!(CommandMetadata::build("claim-def", "Send Claim Def transaction to the Ledger.")
                .add_param("schema_no", "Sequence number of schema")
                .add_param("signature_type", "Signature type (only CL supported now)")
                .add_param("primary", "Primary key in json format")
                .add_optional_param("revocation", "Revocation key in json format")
                .add_example(r#"ledger claim-def schema_no=1 signature_type=CL primary={"n":"1","s":"2","rms":"3","r":{"age":"4","name":"5"},"rctxt":"6","z":"7"}"#)
                .finalize()
    );

    fn execute(ctx: &CommandContext, params: &CommandParams) -> Result<(), ()> {
        trace!("execute >> ctx {:?} params {:?}", ctx, params);

        let submitter_did = ensure_active_did(&ctx)?;
        let (pool_handle, pool_name) = ensure_connected_pool(&ctx)?;
        let (wallet_handle, wallet_name) = ensure_opened_wallet(&ctx)?;

        let xref = get_int_param::<i32>("schema_no", params).map_err(error_err!())?;
        let signature_type = get_str_param("signature_type", params).map_err(error_err!())?;
        let primary = get_object_param("primary", params).map_err(error_err!())?;
        let revocation = get_opt_str_param("revocation", params).map_err(error_err!())?;

        let claim_def_data = {
            let mut json = JSONMap::new();
            json.insert("primary".to_string(), primary);
            update_json_map_opt_key!(json, "revocation", revocation);
            JSONValue::from(json).to_string()
        };

        let response = Ledger::build_claim_def_txn(&submitter_did, xref, signature_type, &claim_def_data)
            .and_then(|request| Ledger::sign_and_submit_request(pool_handle, wallet_handle, &submitter_did, &request));

        let response = match response {
            Ok(response) => Ok(response),
            Err(err) => handle_transaction_error(err, Some(&submitter_did), Some(&pool_name), Some(&wallet_name))
        }?;

        let response = serde_json::from_str::<Response<serde_json::Value>>(&response)
            .map_err(|err| println_err!("Invalid data has been received: {:?}", err))?;

        let res = handle_transaction_response(response,
                                              "NodeConfig request has been sent to Ledger.",
                                              &[("identifier", "Identifier"),
                                                  ("seqNo", "Sequence Number"),
                                                  ("reqId", "Request ID"),
                                                  ("txnTime", "Transaction time")],
                                              Some("data"),
<<<<<<< HEAD
                                              &mut vec![("primary", "Primary Key"),
                                                        ("revocation", "Revocation Key")]);
=======
                                              &[("primary", "Primary Key"),
                                                  ("revocation", "Revocation Key")]);
>>>>>>> 194e373b
        trace!("execute << {:?}", res);
        res
    }
}

pub mod get_claim_def_command {
    use super::*;

    command!(CommandMetadata::build("get-claim-def", "Get Claim Definition from Ledger.")
                .add_param("schema_no", "Sequence number of schema")
                .add_param("signature_type", "Signature type (only CL supported now)")
                .add_param("origin", "Claim definition owner DID")
                .add_example("ledger get-claim-def schema_no=1 signature_type=CL origin=VsKV7grR1BUE29mG2Fm2kX")
                .finalize()
    );

    fn execute(ctx: &CommandContext, params: &CommandParams) -> Result<(), ()> {
        trace!("execute >> ctx {:?} params {:?}", ctx, params);

        let submitter_did = ensure_active_did(&ctx)?;
        let pool_handle = ensure_connected_pool_handle(&ctx)?;

        let xref = get_int_param::<i32>("schema_no", params).map_err(error_err!())?;
        let signature_type = get_str_param("signature_type", params).map_err(error_err!())?;
        let origin = get_str_param("origin", params).map_err(error_err!())?;

        let res = Ledger::build_get_claim_def_txn(&submitter_did, xref, signature_type, origin)
            .and_then(|request| Ledger::submit_request(pool_handle, &request));

        let response = match res {
            Ok(response) => Ok(response),
            Err(err) => handle_transaction_error(err, None, None, None),
        }?;

        let response = serde_json::from_str::<Response<serde_json::Value>>(&response)
            .map_err(|err| println_err!("Invalid data has been received: {:?}", err))?;

        if let Some(result) = response.result.as_ref() {
            //TODO strange condition
            if !result["seqNo"].is_i64() {
                return Err(println_err!("Schema not found"));
            }
        };

        let res = handle_transaction_response(response,
                                              "Following Claim Definition has been received.",
                                              &[("identifier", "Identifier"),
                                                  ("seqNo", "Sequence Number"),
                                                  ("reqId", "Request ID"),
                                                  ("txnTime", "Transaction time")],
                                              Some("data"),
<<<<<<< HEAD
                                              &mut vec![("primary", "Primary Key"),
                                                        ("revocation", "Revocation Key")]);
=======
                                              &[("primary", "Primary Key"),
                                                  ("revocation", "Revocation Key")]);
>>>>>>> 194e373b
        trace!("execute << {:?}", res);
        res
    }
}

pub mod node_command {
    use super::*;

    command!(CommandMetadata::build("node", "Send Node transaction to the Ledger.")
                .add_param("target", "Node identifier'")
                .add_param("alias", "Node alias (can't be changed in case of update)")
                .add_optional_param("node_ip", "Node Ip. Note that it is mandatory for adding node case")
                .add_optional_param("node_port", "Node port. Note that it is mandatory for adding node case")
                .add_optional_param("client_ip", "Client Ip. Note that it is mandatory for adding node case")
                .add_optional_param("client_port","Client port. Note that it is mandatory for adding node case")
                .add_optional_param("blskey",  "Node BLS key")
                .add_optional_param("services", "Node type. One of: VALIDATOR, OBSERVER or empty in case of blacklisting node")
                .add_example("ledger node target=A5iWQVT3k8Zo9nXj4otmeqaUziPQPCiDqcydXkAJBk1Y node_ip=127.0.0.1 node_port=9710 client_ip=127.0.0.1 client_port=9711 alias=Node5 services=VALIDATOR blskey=2zN3bHM1m4rLz54MJHYSwvqzPchYp8jkHswveCLAEJVcX6Mm1wHQD1SkPYMzUDTZvWvhuE6VNAkK3KxVeEmsanSmvjVkReDeBEMxeDaayjcZjFGPydyey1qxBHmTvAnBKoPydvuTAqx5f7YNNRAdeLmUi99gERUU7TD8KfAa6MpQ9bw")
                .add_example("ledger node target=A5iWQVT3k8Zo9nXj4otmeqaUziPQPCiDqcydXkAJBk1Y node_ip=127.0.0.1 node_port=9710 client_ip=127.0.0.1 client_port=9711 alias=Node5 services=VALIDATOR")
                .add_example("ledger node target=A5iWQVT3k8Zo9nXj4otmeqaUziPQPCiDqcydXkAJBk1Y alias=Node5 services=VALIDATOR")
                .add_example("ledger node target=A5iWQVT3k8Zo9nXj4otmeqaUziPQPCiDqcydXkAJBk1Y alias=Node5 services=")
                .finalize()
    );

    fn execute(ctx: &CommandContext, params: &CommandParams) -> Result<(), ()> {
        trace!("execute >> ctx {:?} params {:?}", ctx, params);

        let submitter_did = ensure_active_did(&ctx)?;
        let (pool_handle, pool_name) = ensure_connected_pool(&ctx)?;
        let (wallet_handle, wallet_name) = ensure_opened_wallet(&ctx)?;

        let target_did = get_str_param("target", params).map_err(error_err!())?;
        let node_ip = get_opt_str_param("node_ip", params).map_err(error_err!())?;
        let node_port = get_opt_number_param::<i32>("node_port", params).map_err(error_err!())?;
        let client_ip = get_opt_str_param("client_ip", params).map_err(error_err!())?;
        let client_port = get_opt_number_param::<i32>("client_port", params).map_err(error_err!())?;
        let alias = get_opt_str_param("alias", params).map_err(error_err!())?;
        let blskey = get_opt_str_param("blskey", params).map_err(error_err!())?;
        let services = get_opt_str_array_param("services", params).map_err(error_err!())?;

        let node_data = {
            let mut json = JSONMap::new();
            update_json_map_opt_key!(json, "node_ip", node_ip);
            update_json_map_opt_key!(json, "node_port", node_port);
            update_json_map_opt_key!(json, "client_ip", client_ip);
            update_json_map_opt_key!(json, "client_port", client_port);
            update_json_map_opt_key!(json, "alias", alias);
            update_json_map_opt_key!(json, "blskey", blskey);
            update_json_map_opt_key!(json, "services", services);
            JSONValue::from(json).to_string()
        };

        let response = Ledger::build_node_request(&submitter_did, target_did, &node_data)
            .and_then(|request| Ledger::sign_and_submit_request(pool_handle, wallet_handle, &submitter_did, &request));

        let response = match response {
            Ok(response) => Ok(response),
            Err(err) => handle_transaction_error(err, Some(&submitter_did), Some(&pool_name), Some(&wallet_name))
        }?;

        let response = serde_json::from_str::<Response<serde_json::Value>>(&response)
            .map_err(|err| println_err!("Invalid data has been received: {:?}", err))?;

        let res = handle_transaction_response(response,
                                              "NodeConfig request has been sent to Ledger.",
                                              &[("identifier", "Identifier"),
                                                  ("seqNo", "Sequence Number"),
                                                  ("reqId", "Request ID"),
                                                  ("txnTime", "Transaction time")],
                                              Some("data"),
<<<<<<< HEAD
                                              &mut vec![("alias", "Alias"),
                                                        ("node_ip", "Node Ip"),
                                                        ("node_port", "Node Port"),
                                                        ("client_ip", "Client Ip"),
                                                        ("client_port", "Client Port"),
                                                        ("services", "Services"),
                                                        ("blskey", "Blskey")]);
=======
                                              &[("alias", "Alias"),
                                                  ("node_ip", "Node Ip"),
                                                  ("node_port", "Node Port"),
                                                  ("client_ip", "Client Ip"),
                                                  ("client_port", "Client Port"),
                                                  ("services", "Services"),
                                                  ("blskey", "Blskey")]);
>>>>>>> 194e373b
        trace!("execute << {:?}", res);
        res
    }
}

pub mod pool_config_command {
    use super::*;

    command!(CommandMetadata::build("pool-config", "Send write configuration to pool.")
                .add_param("writes", "Accept write transactions.")
                .add_optional_param("force", "Forced configuration applying without reaching pool consensus.")
                .add_example("ledger pool-config writes=true")
                .add_example("ledger pool-config writes=true force=true")
                .finalize()
    );

    fn execute(ctx: &CommandContext, params: &CommandParams) -> Result<(), ()> {
        trace!("execute >> ctx {:?} params {:?}", ctx, params);

        let submitter_did = ensure_active_did(&ctx)?;
        let (pool_handle, pool_name) = ensure_connected_pool(&ctx)?;
        let (wallet_handle, wallet_name) = ensure_opened_wallet(&ctx)?;

        let writes = get_bool_param("writes", params).map_err(error_err!())?;
        let force = get_opt_bool_param("force", params).map_err(error_err!())?.unwrap_or(false);

        let response = Ledger::indy_build_pool_config_request(&submitter_did, writes, force)
            .and_then(|request| Ledger::sign_and_submit_request(pool_handle, wallet_handle, &submitter_did, &request));

        let response = match response {
            Ok(response) => Ok(response),
            Err(err) => handle_transaction_error(err, Some(&submitter_did), Some(&pool_name), Some(&wallet_name))
        }?;

        let response = serde_json::from_str::<Response<serde_json::Value>>(&response)
            .map_err(|err| println_err!("Invalid data has been received: {:?}", err))?;

        let res = handle_transaction_response(response,
                                              "NodeConfig request has been sent to Ledger.",
                                              &[("identifier", "Identifier"),
                                                  ("seqNo", "Sequence Number"),
                                                  ("reqId", "Request ID"),
                                                  ("txnTime", "Transaction time")],
                                              None,
<<<<<<< HEAD
                                              &mut vec![("writes", "Writes"),
                                                        ("force", "Force Apply")]);
=======
                                              &[("writes", "Writes"),
                                                  ("force", "Force Apply")]);
>>>>>>> 194e373b
        trace!("execute << {:?}", res);
        res
    }
}

pub mod pool_upgrade_command {
    use super::*;

    command!(CommandMetadata::build("pool-upgrade", "Send instructions to nodes to update themselves.")
                .add_param("name", "Human-readable name for the upgrade.")
                .add_param("version","The version of indy-node package we perform upgrade to. \n                  \
                                              Must be greater than existing one (or equal if reinstall flag is True)")
                .add_param("action", "Upgrade type. Either start or cancel.")
                .add_param("sha256", "Sha256 hash of the package.")
                .add_optional_param("timeout", "Limits upgrade time on each Node.")
                .add_optional_param("schedule", "Node upgrade schedule. Schedule should contain identifiers of all nodes. Upgrade dates should be in future. \n                              \
                                              If force flag is False, then it's required that time difference between each Upgrade must be not less than 5 minutes.\n                              \
                                              Requirements for schedule can be ignored by parameter force=true.\n                              \
                                              Schedule is mandatory for action=start.")
                .add_optional_param("justification", "Justification string for this particular Upgrade.")
                .add_optional_param("reinstall", "Whether it's allowed to re-install the same version. False by default.")
                .add_optional_param("force", "Whether we should apply transaction without waiting for consensus of this transaction. False by default.")
                .add_example(r#"ledger pool-upgrade name=upgrade-1 version=2.0 action=start sha256=f284bdc3c1c9e24a494e285cb387c69510f28de51c15bb93179d9c7f28705398 schedule={"Gw6pDLhcBcoQesN72qfotTgFa7cbuqZpkX3Xo6pLhPhv":"2020-01-25T12:49:05.258870+00:00"}"#)
                .add_example(r#"ledger pool-upgrade name=upgrade-1 version=2.0 action=cancel sha256=ac3eb2cc3ac9e24a494e285cb387c69510f28de51c15bb93179d9c7f28705398"#)
                .finalize()
    );

    fn execute(ctx: &CommandContext, params: &CommandParams) -> Result<(), ()> {
        trace!("execute >> ctx {:?} params {:?}", ctx, params);

        let submitter_did = ensure_active_did(&ctx)?;
        let (pool_handle, pool_name) = ensure_connected_pool(&ctx)?;
        let (wallet_handle, wallet_name) = ensure_opened_wallet(&ctx)?;

        let name = get_str_param("name", params).map_err(error_err!())?;
        let version = get_str_param("version", params).map_err(error_err!())?;
        let action = get_str_param("action", params).map_err(error_err!())?;
        let sha256 = get_str_param("sha256", params).map_err(error_err!())?;
        let timeout = get_opt_number_param::<u32>("timeout", params).map_err(error_err!())?;
        let schedule = get_opt_str_param("schedule", params).map_err(error_err!())?;
        let justification = get_opt_str_param("justification", params).map_err(error_err!())?;
        let reinstall = get_opt_bool_param("reinstall", params).map_err(error_err!())?.unwrap_or(false);
        let force = get_opt_bool_param("force", params).map_err(error_err!())?.unwrap_or(false);

        let response = Ledger::indy_build_pool_upgrade_request(&submitter_did, name, version, action, sha256,
                                                               timeout, schedule, justification, reinstall, force)
            .and_then(|request| Ledger::sign_and_submit_request(pool_handle, wallet_handle, &submitter_did, &request));

        let response = match response {
            Ok(response) => Ok(response),
            Err(err) => handle_transaction_error(err, Some(&submitter_did), Some(&pool_name), Some(&wallet_name))
        }?;

        let response = serde_json::from_str::<Response<serde_json::Value>>(&response)
            .map_err(|err| println_err!("Invalid data has been received: {:?}", err))?;

        let mut schedule = None;
        let mut hash = None;
        if let Some(res) = response.result.as_ref() {
            schedule = res["schedule"].as_object()
                .map(|s| format!("{{{}\n}}",
                                 s.iter()
                                     .map(|(key, value)| format!("\n    {:?}:{:?}", key, value.as_str().unwrap_or("")))
                                     .collect::<Vec<String>>()
                                     .join(",")));

            hash = res["sha256"].as_str().map(|h| h.to_string());
        };

        let res = handle_transaction_response(response,
                                              "NodeConfig request has been sent to Ledger.",
                                              &[("identifier", "Identifier"),
                                                  ("seqNo", "Sequence Number"),
                                                  ("reqId", "Request ID"),
                                                  ("txnTime", "Transaction time")],
                                              None,
<<<<<<< HEAD
                                              &mut vec![("name", "Name"),
                                                    ("action", "Action"),
                                                    ("version", "Version"),
                                                    ("timeout", "Timeout"),
                                                    ("justification", "Justification"),
                                                    ("reinstall", "Reinstall"),
                                                    ("force", "Force Apply")]);
=======
                                              &[("name", "Name"),
                                                  ("action", "Action"),
                                                  ("version", "Version"),
                                                  ("timeout", "Timeout"),
                                                  ("justification", "Justification"),
                                                  ("reinstall", "Reinstall"),
                                                  ("force", "Force Apply")]);
>>>>>>> 194e373b

        if let Some(h) = hash {
            println_succ!("Hash:");
            println!("{}", h);
        }
        if let Some(s) = schedule {
            println_succ!("Schedule:");
            println!("{}", s);
        }

        trace!("execute << {:?}", res);
        res
    }
}

pub mod custom_command {
    use super::*;

    command!(CommandMetadata::build("custom", "Send custom transaction to the Ledger.")
                .add_main_param("txn", "Transaction json")
                .add_optional_param("sign", "Is signature required")
                .add_example(r#"ledger custom {"reqId":1,"identifier":"V4SGRU86Z58d6TV7PBUe6f","operation":{"type":"105","dest":"V4SGRU86Z58d6TV7PBUe6f"},"protocolVersion":1}"#)
                .add_example(r#"ledger custom {"reqId":2,"identifier":"V4SGRU86Z58d6TV7PBUe6f","operation":{"type":"1","dest":"VsKV7grR1BUE29mG2Fm2kX"},"protocolVersion":1} sign=true"#)
                .finalize()
    );

    fn execute(ctx: &CommandContext, params: &CommandParams) -> Result<(), ()> {
        trace!("execute >> ctx {:?} params {:?}", ctx, params);

        let (pool_handle, pool_name) = ensure_connected_pool(&ctx)?;

        let txn = get_str_param("txn", params).map_err(error_err!())?;
        let sign = get_opt_bool_param("sign", params).map_err(error_err!())?.unwrap_or(false);

        let (mut submitter, mut wallet) = (String::new(), String::new());

        let response = if sign {
            let (wallet_handle, wallet_name) = ensure_opened_wallet(&ctx)?;
            let submitter_did = ensure_active_did(&ctx)?;

            submitter = submitter_did.clone();
            wallet = wallet_name.clone();

            Ledger::sign_and_submit_request(pool_handle, wallet_handle, &submitter_did, txn)
        } else {
            Ledger::submit_request(pool_handle, txn)
        };

        let response_json = match response {
            Ok(response) => Ok(response),
            Err(err) => handle_transaction_error(err, Some(&submitter), Some(&pool_name), Some(&wallet))
        }?;

        let response = serde_json::from_str::<Response<serde_json::Value>>(&response_json)
            .map_err(|err| println_err!("Invalid data has been received: {:?}", err))?;

        let res = match response {
            Response { op: ResponseType::REPLY, result: Some(_), reason: None } =>
                Ok(println!("Response: \n{}", response_json)),
            Response { op: ResponseType::REQNACK, result: None, reason: Some(reason) } |
            Response { op: ResponseType::REJECT, result: None, reason: Some(reason) } =>
                Err(println_err!("Transaction has been rejected: {}", extract_error_message(&reason))),
            _ => Err(println_err!("Invalid data has been received"))
        };

        trace!("execute << {:?}", res);
        res
    }
}

fn handle_transaction_response(mut response: Response<serde_json::Value>, title: &str,
                               metadata_headers: &[(&str, &str)],
                               data_field: Option<&str>,
                               data_headers: &mut Vec<(&str, &str)>) -> Result<(), ()> {
    if let Some(result) = response.result.as_mut() {
        if let Some(txn_time) = result["txnTime"].as_i64() {
            result["txnTime"] = serde_json::Value::String(timestamp_to_datetime(txn_time))
        }
    }

    match response {
        Response { op: ResponseType::REPLY, result: Some(result), reason: None } => {
            println_succ!("{}", title);
            println_succ!("Metadata:");
            print_table(&result, metadata_headers);
            println_succ!("Data:");

            let data = if data_field.is_some() { &result[data_field.unwrap()] } else { &result };
<<<<<<< HEAD
            data_headers.retain(|&(ref key, _)| !data[key].is_null());

            print_table(data, data_headers);
=======
            let mut data_headers = data_headers.to_vec();
            data_headers.retain(|&(ref key, _)| !data[key].is_null());

            print_table(data, &data_headers);
>>>>>>> 194e373b
            Ok(())
        }
        Response { op: ResponseType::REQNACK, result: None, reason: Some(reason) } |
        Response { op: ResponseType::REJECT, result: None, reason: Some(reason) } =>
            Err(println_err!("Transaction has been rejected: {}", extract_error_message(&reason))),
        _ => Err(println_err!("Invalid data has been received"))
    }
}

pub fn handle_transaction_error(err: ErrorCode, submitter_did: Option<&str>, pool_name: Option<&str>, wallet_name: Option<&str>) -> Result<String, ()> {
    match err {
        ErrorCode::CommonInvalidStructure => Err(println_err!("Invalid format of command params. Please check format of posted JSONs, Keys, DIDs and etc...")),
        ErrorCode::WalletNotFoundError => Err(println_err!("Submitter DID: \"{}\" not found", submitter_did.unwrap_or(""))),
        ErrorCode::WalletIncompatiblePoolError => Err(println_err!("Wallet \"{}\" is incompatible with pool \"{}\".", wallet_name.unwrap_or(""), pool_name.unwrap_or(""))),
        ErrorCode::PoolLedgerTimeout => Err(println_err!("Transaction response has not been received")),
        err => Err(println_err!("Indy SDK error occurred {:?}", err))
    }
}

fn extract_error_message(error: &str) -> String {
    let re = Regex::new(r#"\(["'](.*)["'],\)"#).unwrap();
    match re.captures(error) {
        Some(message) => message[1].to_string(),
        None => error.to_string()
    }
}

fn get_role_title(role: &serde_json::Value) -> serde_json::Value {
    serde_json::Value::String(match role.as_str() {
        Some("0") => "TRUSTEE",
        Some("2") => "STEWARD",
        Some("100") => "TGB",
        Some("101") => "TRUST_ANCHOR",
        _ => "-"
    }.to_string())
}

fn timestamp_to_datetime(_time: i64) -> String {
    NaiveDateTime::from_timestamp(_time, 0).to_string()
}

#[derive(Deserialize, Eq, PartialEq, Debug)]
pub enum ResponseType {
    REQNACK,
    REPLY,
    REJECT
}

#[derive(Deserialize, Debug)]
#[serde(rename_all = "camelCase")]
pub struct Response<T> {
    pub op: ResponseType,
    pub reason: Option<String>,
    pub result: Option<T>,
}

#[derive(Deserialize, Debug)]
pub struct ReplyResult<T> {
    pub data: T,
    #[serde(rename = "seqNo")]
    pub seq_no: u64,
    pub identifier: String
}

#[derive(Deserialize, Debug)]
pub struct NymData {
    pub identifier: Option<String>,
    pub dest: String,
    pub role: Option<String>,
    pub verkey: Option<String>
}

#[derive(Deserialize, Debug)]
pub struct AttribData {
    pub endpoint: Option<serde_json::Value>,
}

#[derive(Deserialize, Serialize, Debug)]
pub struct SchemaData {
    pub attr_names: HashSet<String>,
    pub name: String,
    pub version: String
}

#[derive(Deserialize, Debug)]
pub struct ClaimDefData {
    pub primary: serde_json::Value,
    pub revocation: Option<serde_json::Value>,
}

#[cfg(test)]
pub mod tests {
    use super::*;
    use commands::wallet::tests::{create_and_open_wallet, close_and_delete_wallet};
    use commands::pool::tests::{create_and_connect_pool, disconnect_and_delete_pool};
    use commands::did::tests::{new_did, use_did, SEED_TRUSTEE, DID_TRUSTEE, SEED_MY1, DID_MY1, VERKEY_MY1, SEED_MY3, DID_MY3, VERKEY_MY3};
    use libindy::ledger::Ledger;

    mod nym {
        use super::*;

        #[test]
        pub fn nym_works() {
            let ctx = CommandContext::new();

            create_and_open_wallet(&ctx);
            create_and_connect_pool(&ctx);

            new_did(&ctx, SEED_TRUSTEE);
            use_did(&ctx, DID_TRUSTEE);
            {
                let cmd = nym_command::new();
                let mut params = CommandParams::new();
                params.insert("did", DID_MY1.to_string());
                params.insert("verkey", VERKEY_MY1.to_string());
                cmd.execute(&ctx, &params).unwrap();
            }
            _ensure_nym_added(&ctx, DID_MY1);
            close_and_delete_wallet(&ctx);
            disconnect_and_delete_pool(&ctx);
        }

        #[test]
        pub fn nym_works_for_role() {
            let ctx = CommandContext::new();

            create_and_open_wallet(&ctx);
            create_and_connect_pool(&ctx);

            new_did(&ctx, SEED_TRUSTEE);
            use_did(&ctx, DID_TRUSTEE);
            {
                let cmd = nym_command::new();
                let mut params = CommandParams::new();
                params.insert("did", DID_MY1.to_string());
                params.insert("verkey", VERKEY_MY1.to_string());
                params.insert("role", "TRUSTEE".to_string());
                cmd.execute(&ctx, &params).unwrap();
            }
            _ensure_nym_added(&ctx, DID_MY1);
            close_and_delete_wallet(&ctx);
            disconnect_and_delete_pool(&ctx);
        }

        #[test]
        pub fn nym_works_for_wrong_role() {
            let ctx = CommandContext::new();

            create_and_open_wallet(&ctx);
            create_and_connect_pool(&ctx);

            new_did(&ctx, SEED_TRUSTEE);
            use_did(&ctx, DID_TRUSTEE);
            {
                let cmd = nym_command::new();
                let mut params = CommandParams::new();
                params.insert("did", DID_MY1.to_string());
                params.insert("verkey", VERKEY_MY1.to_string());
                params.insert("role", "ROLE".to_string());
                cmd.execute(&ctx, &params).unwrap_err();
            }
            close_and_delete_wallet(&ctx);
            disconnect_and_delete_pool(&ctx);
        }

        #[test]
        pub fn nym_works_for_no_active_did() {
            let ctx = CommandContext::new();

            create_and_open_wallet(&ctx);
            create_and_connect_pool(&ctx);
            {
                let cmd = nym_command::new();
                let mut params = CommandParams::new();
                params.insert("did", DID_MY1.to_string());
                params.insert("verkey", VERKEY_MY1.to_string());
                cmd.execute(&ctx, &params).unwrap_err();
            }
            close_and_delete_wallet(&ctx);
            disconnect_and_delete_pool(&ctx);
        }

        #[test]
        pub fn nym_works_for_no_opened_wallet() {
            let ctx = CommandContext::new();

            create_and_open_wallet(&ctx);
            create_and_connect_pool(&ctx);

            new_did(&ctx, SEED_TRUSTEE);
            use_did(&ctx, DID_TRUSTEE);

            close_and_delete_wallet(&ctx);
            {
                let cmd = nym_command::new();
                let mut params = CommandParams::new();
                params.insert("did", DID_MY1.to_string());
                params.insert("verkey", VERKEY_MY1.to_string());
                cmd.execute(&ctx, &params).unwrap_err();
            }
            disconnect_and_delete_pool(&ctx);
        }

        #[test]
        pub fn nym_works_for_no_connected_pool() {
            let ctx = CommandContext::new();

            create_and_open_wallet(&ctx);
            create_and_connect_pool(&ctx);

            new_did(&ctx, SEED_TRUSTEE);
            use_did(&ctx, DID_TRUSTEE);

            disconnect_and_delete_pool(&ctx);
            {
                let cmd = nym_command::new();
                let mut params = CommandParams::new();
                params.insert("did", DID_MY1.to_string());
                params.insert("verkey", VERKEY_MY1.to_string());
                cmd.execute(&ctx, &params).unwrap_err();
            }
            close_and_delete_wallet(&ctx);
        }

        #[test]
        pub fn nym_works_for_unknown_submitter() {
            let ctx = CommandContext::new();

            create_and_open_wallet(&ctx);
            create_and_connect_pool(&ctx);

            new_did(&ctx, SEED_MY3);
            use_did(&ctx, DID_MY3);
            {
                let cmd = nym_command::new();
                let mut params = CommandParams::new();
                params.insert("did", DID_MY3.to_string());
                params.insert("verkey", VERKEY_MY3.to_string());
                cmd.execute(&ctx, &params).unwrap_err();
            }
            close_and_delete_wallet(&ctx);
            disconnect_and_delete_pool(&ctx);
        }
    }

    mod get_nym {
        use super::*;

        #[test]
        pub fn get_nym_works() {
            let ctx = CommandContext::new();

            create_and_open_wallet(&ctx);
            create_and_connect_pool(&ctx);

            new_did(&ctx, SEED_TRUSTEE);
            use_did(&ctx, DID_TRUSTEE);
            send_nym_my1(&ctx);
            {
                let cmd = get_nym_command::new();
                let mut params = CommandParams::new();
                params.insert("did", DID_MY1.to_string());
                cmd.execute(&ctx, &params).unwrap();
            }
            close_and_delete_wallet(&ctx);
            disconnect_and_delete_pool(&ctx);
        }

        #[test]
        pub fn get_nym_works_for_unknown_did() {
            let ctx = CommandContext::new();

            create_and_open_wallet(&ctx);
            create_and_connect_pool(&ctx);

            new_did(&ctx, SEED_TRUSTEE);
            use_did(&ctx, DID_TRUSTEE);
            send_nym_my1(&ctx);
            {
                let cmd = get_nym_command::new();
                let mut params = CommandParams::new();
                params.insert("did", DID_MY3.to_string());
                cmd.execute(&ctx, &params).unwrap_err();
            }
            close_and_delete_wallet(&ctx);
            disconnect_and_delete_pool(&ctx);
        }

        #[test]
        pub fn get_nym_works_for_unknown_submitter() {
            let ctx = CommandContext::new();

            create_and_open_wallet(&ctx);
            create_and_connect_pool(&ctx);

            new_did(&ctx, SEED_TRUSTEE);
            use_did(&ctx, DID_TRUSTEE);
            send_nym_my1(&ctx);
            new_did(&ctx, SEED_MY3);
            use_did(&ctx, DID_MY3);
            {
                let cmd = get_nym_command::new();
                let mut params = CommandParams::new();
                params.insert("did", DID_MY3.to_string());
                cmd.execute(&ctx, &params).unwrap_err();
            }
            close_and_delete_wallet(&ctx);
            disconnect_and_delete_pool(&ctx);
        }
    }

    mod attrib {
        use super::*;

        #[test]
        pub fn attrib_works() {
            let ctx = CommandContext::new();

            create_and_open_wallet(&ctx);
            create_and_connect_pool(&ctx);

            new_did(&ctx, SEED_TRUSTEE);
            new_did(&ctx, SEED_MY1);
            use_did(&ctx, DID_TRUSTEE);
            send_nym_my1(&ctx);
            use_did(&ctx, DID_MY1);
            {
                let cmd = attrib_command::new();
                let mut params = CommandParams::new();
                params.insert("did", DID_MY1.to_string());
                params.insert("raw", r#"{"endpoint":{"ha":"127.0.0.1:5555"}}"#.to_string());
                cmd.execute(&ctx, &params).unwrap();
            }
            _ensure_attrib_added(&ctx, DID_MY1);
            close_and_delete_wallet(&ctx);
            disconnect_and_delete_pool(&ctx);
        }

        #[test]
        pub fn attrib_works_for_missed_attribute() {
            let ctx = CommandContext::new();

            create_and_open_wallet(&ctx);
            create_and_connect_pool(&ctx);

            new_did(&ctx, SEED_TRUSTEE);
            new_did(&ctx, SEED_MY1);
            use_did(&ctx, DID_TRUSTEE);
            send_nym_my1(&ctx);
            use_did(&ctx, DID_MY1);
            {
                let cmd = attrib_command::new();
                let mut params = CommandParams::new();
                params.insert("did", DID_MY1.to_string());
                cmd.execute(&ctx, &params).unwrap_err();
            }
            close_and_delete_wallet(&ctx);
            disconnect_and_delete_pool(&ctx);
        }

        #[test]
        pub fn attrib_works_for_no_active_did() {
            let ctx = CommandContext::new();

            create_and_open_wallet(&ctx);
            create_and_connect_pool(&ctx);
            {
                let cmd = attrib_command::new();
                let mut params = CommandParams::new();
                params.insert("did", DID_MY1.to_string());
                params.insert("raw", r#"{"endpoint":{"ha":"127.0.0.1:5555"}}"#.to_string());
                cmd.execute(&ctx, &params).unwrap_err();
            }
            close_and_delete_wallet(&ctx);
            disconnect_and_delete_pool(&ctx);
        }

        #[test]
        pub fn attrib_works_for_unknown_did() {
            let ctx = CommandContext::new();

            create_and_open_wallet(&ctx);
            create_and_connect_pool(&ctx);

            new_did(&ctx, SEED_MY3);
            use_did(&ctx, DID_MY3);
            {
                let cmd = attrib_command::new();
                let mut params = CommandParams::new();
                params.insert("did", DID_MY3.to_string());
                params.insert("raw", r#"{"endpoint":{"ha":"127.0.0.1:5555"}}"#.to_string());
                cmd.execute(&ctx, &params).unwrap_err();
            }
            close_and_delete_wallet(&ctx);
            disconnect_and_delete_pool(&ctx);
        }

        #[test]
        pub fn attrib_works_for_invalid_endpoint_format() {
            let ctx = CommandContext::new();

            create_and_open_wallet(&ctx);
            create_and_connect_pool(&ctx);

            new_did(&ctx, SEED_TRUSTEE);
            new_did(&ctx, SEED_MY1);
            use_did(&ctx, DID_TRUSTEE);
            send_nym_my1(&ctx);
            use_did(&ctx, DID_MY1);
            {
                let cmd = attrib_command::new();
                let mut params = CommandParams::new();
                params.insert("did", DID_MY1.to_string());
                params.insert("raw", r#"127.0.0.1:5555"#.to_string());
                cmd.execute(&ctx, &params).unwrap_err();
            }
            close_and_delete_wallet(&ctx);
            disconnect_and_delete_pool(&ctx);
        }
    }

    mod get_attrib {
        use super::*;

        #[test]
        pub fn get_attrib_worksa() {
            let ctx = CommandContext::new();

            create_and_open_wallet(&ctx);
            create_and_connect_pool(&ctx);

            new_did(&ctx, SEED_TRUSTEE);
            new_did(&ctx, SEED_MY1);
            use_did(&ctx, DID_TRUSTEE);
            send_nym_my1(&ctx);
            use_did(&ctx, DID_MY1);
            {
                let cmd = attrib_command::new();
                let mut params = CommandParams::new();
                params.insert("did", DID_MY1.to_string());
                params.insert("raw", r#"{"endpoint":{"ha":"127.0.0.1:5555"}}"#.to_string());
                cmd.execute(&ctx, &params).unwrap();
            }
            {
                let cmd = get_attrib_command::new();
                let mut params = CommandParams::new();
                params.insert("did", DID_MY1.to_string());
                params.insert("attr", "endpoint".to_string());
                cmd.execute(&ctx, &params).unwrap();
            }
            close_and_delete_wallet(&ctx);
            disconnect_and_delete_pool(&ctx);
        }

        #[test]
        pub fn get_attrib_works_for_no_active_did() {
            let ctx = CommandContext::new();

            create_and_open_wallet(&ctx);
            create_and_connect_pool(&ctx);
            {
                let cmd = get_attrib_command::new();
                let mut params = CommandParams::new();
                params.insert("did", DID_MY1.to_string());
                params.insert("attr", "endpoint".to_string());
                cmd.execute(&ctx, &params).unwrap_err();
            }
            close_and_delete_wallet(&ctx);
            disconnect_and_delete_pool(&ctx);
        }
    }

    mod schema {
        use super::*;

        #[test]
        pub fn schema_works() {
            let ctx = CommandContext::new();

            create_and_open_wallet(&ctx);
            create_and_connect_pool(&ctx);

            new_did(&ctx, SEED_TRUSTEE);
            use_did(&ctx, DID_TRUSTEE);
            {
                let cmd = schema_command::new();
                let mut params = CommandParams::new();
                params.insert("name", "gvt".to_string());
                params.insert("version", "1.0".to_string());
                params.insert("attr_names", "name,age".to_string());
                cmd.execute(&ctx, &params).unwrap();
            }
            _ensure_schema_added(&ctx, DID_TRUSTEE);
            close_and_delete_wallet(&ctx);
            disconnect_and_delete_pool(&ctx);
        }

        #[test]
        pub fn schema_works_for_missed_required_params() {
            let ctx = CommandContext::new();

            create_and_open_wallet(&ctx);
            create_and_connect_pool(&ctx);

            new_did(&ctx, SEED_TRUSTEE);
            use_did(&ctx, DID_TRUSTEE);
            {
                let cmd = schema_command::new();
                let mut params = CommandParams::new();
                params.insert("name", "gvt".to_string());
                cmd.execute(&ctx, &params).unwrap_err();
            }
            close_and_delete_wallet(&ctx);
            disconnect_and_delete_pool(&ctx);
        }

        #[test]
        pub fn schema_works_unknown_submitter() {
            let ctx = CommandContext::new();

            create_and_open_wallet(&ctx);
            create_and_connect_pool(&ctx);

            new_did(&ctx, SEED_MY3);
            use_did(&ctx, DID_MY3);
            {
                let cmd = schema_command::new();
                let mut params = CommandParams::new();
                params.insert("name", "gvt".to_string());
                params.insert("version", "1.0".to_string());
                params.insert("attr_names", "name,age".to_string());
                cmd.execute(&ctx, &params).unwrap_err();
            }
            close_and_delete_wallet(&ctx);
            disconnect_and_delete_pool(&ctx);
        }

        #[test]
        pub fn schema_works_for_no_active_did() {
            let ctx = CommandContext::new();

            create_and_open_wallet(&ctx);
            create_and_connect_pool(&ctx);
            {
                let cmd = schema_command::new();
                let mut params = CommandParams::new();
                params.insert("name", "gvt".to_string());
                params.insert("version", "1.0".to_string());
                params.insert("attr_names", "name,age".to_string());
                cmd.execute(&ctx, &params).unwrap_err();
            }
            close_and_delete_wallet(&ctx);
            disconnect_and_delete_pool(&ctx);
        }
    }

    mod get_schema {
        use super::*;

        #[test]
        pub fn schema_works() {
            let ctx = CommandContext::new();

            create_and_open_wallet(&ctx);
            create_and_connect_pool(&ctx);

            new_did(&ctx, SEED_TRUSTEE);
            use_did(&ctx, DID_TRUSTEE);
            {
                let cmd = schema_command::new();
                let mut params = CommandParams::new();
                params.insert("name", "gvt".to_string());
                params.insert("version", "1.0".to_string());
                params.insert("attr_names", "name,age".to_string());
                cmd.execute(&ctx, &params).unwrap();
            }
            //TODO avoid assumption aboout previous one test schema::schema successfully passed
            _ensure_schema_added(&ctx, DID_TRUSTEE);
            {
                let cmd = get_schema_command::new();
                let mut params = CommandParams::new();
                params.insert("did", DID_TRUSTEE.to_string());
                params.insert("name", "gvt".to_string());
                params.insert("version", "1.0".to_string());
                cmd.execute(&ctx, &params).unwrap();
            }
            close_and_delete_wallet(&ctx);
            disconnect_and_delete_pool(&ctx);
        }

        #[test]
        pub fn schema_works_for_unknown_schema() {
            let ctx = CommandContext::new();

            create_and_open_wallet(&ctx);
            create_and_connect_pool(&ctx);

            new_did(&ctx, SEED_TRUSTEE);
            use_did(&ctx, DID_TRUSTEE);
            {
                let cmd = get_schema_command::new();
                let mut params = CommandParams::new();
                params.insert("did", DID_TRUSTEE.to_string());
                params.insert("name", "unknown_schema_name".to_string());
                params.insert("version", "1.0".to_string());
                cmd.execute(&ctx, &params).unwrap_err();
            }
            close_and_delete_wallet(&ctx);
            disconnect_and_delete_pool(&ctx);
        }

        #[test]
        pub fn schema_works_for_unknown_submitter() {
            let ctx = CommandContext::new();

            create_and_open_wallet(&ctx);
            create_and_connect_pool(&ctx);

            new_did(&ctx, SEED_MY3);
            use_did(&ctx, DID_MY3);
            {
                let cmd = get_schema_command::new();
                let mut params = CommandParams::new();
                params.insert("did", DID_MY3.to_string());
                params.insert("name", "gvt".to_string());
                params.insert("version", "1.0".to_string());
                cmd.execute(&ctx, &params).unwrap_err();
            }
            close_and_delete_wallet(&ctx);
            disconnect_and_delete_pool(&ctx);
        }

        #[test]
        pub fn schema_works_for_no_active_did() {
            let ctx = CommandContext::new();

            create_and_open_wallet(&ctx);
            create_and_connect_pool(&ctx);
            {
                let cmd = get_schema_command::new();
                let mut params = CommandParams::new();
                params.insert("did", DID_TRUSTEE.to_string());
                params.insert("name", "gvt".to_string());
                params.insert("version", "1.0".to_string());
                cmd.execute(&ctx, &params).unwrap_err();
            }
            close_and_delete_wallet(&ctx);
            disconnect_and_delete_pool(&ctx);
        }
    }

    mod claim_def {
        use super::*;

        #[test]
        pub fn claim_def_works() {
            let ctx = CommandContext::new();

            create_and_open_wallet(&ctx);
            create_and_connect_pool(&ctx);

            new_did(&ctx, SEED_TRUSTEE);
            use_did(&ctx, DID_TRUSTEE);
            {
                let cmd = claim_def_command::new();
                let mut params = CommandParams::new();
                params.insert("schema_no", "1".to_string());
                params.insert("signature_type", "CL".to_string());
                params.insert("primary", r#"{"n":"1","s":"1","rms":"1","r":{"age":"1","name":"1"},"rctxt":"1","z":"1"}"#.to_string());
                cmd.execute(&ctx, &params).unwrap();
            }
            _ensure_claim_def_added(&ctx, DID_TRUSTEE);
            close_and_delete_wallet(&ctx);
            disconnect_and_delete_pool(&ctx);
        }

        #[test]
        pub fn claim_def_works_for_missed_required_params() {
            let ctx = CommandContext::new();

            create_and_open_wallet(&ctx);
            create_and_connect_pool(&ctx);

            new_did(&ctx, SEED_TRUSTEE);
            use_did(&ctx, DID_TRUSTEE);
            {
                let cmd = claim_def_command::new();
                let mut params = CommandParams::new();
                params.insert("schema_no", "1".to_string());
                cmd.execute(&ctx, &params).unwrap_err();
            }
            close_and_delete_wallet(&ctx);
            disconnect_and_delete_pool(&ctx);
        }

        #[test]
        pub fn claim_def_works_for_unknown_submitter() {
            let ctx = CommandContext::new();

            create_and_open_wallet(&ctx);
            create_and_connect_pool(&ctx);

            new_did(&ctx, SEED_MY3);
            use_did(&ctx, DID_MY3);
            {
                let cmd = claim_def_command::new();
                let mut params = CommandParams::new();
                params.insert("schema_no", "1".to_string());
                params.insert("signature_type", "CL".to_string());
                params.insert("primary", r#"{"n":"1","s":"1","rms":"1","r":{"age":"1","name":"1"},"rctxt":"1","z":"1"}"#.to_string());
                cmd.execute(&ctx, &params).unwrap_err();
            }
            close_and_delete_wallet(&ctx);
            disconnect_and_delete_pool(&ctx);
        }

        #[test]
        pub fn claim_def_works_for_no_active_did() {
            let ctx = CommandContext::new();

            create_and_open_wallet(&ctx);
            create_and_connect_pool(&ctx);
            {
                let cmd = claim_def_command::new();
                let mut params = CommandParams::new();
                params.insert("schema_no", "1".to_string());
                params.insert("signature_type", "CL".to_string());
                params.insert("primary", r#"{"n":"1","s":"1","rms":"1","r":{"age":"1","name":"1"},"rctxt":"1","z":"1"}"#.to_string());
                cmd.execute(&ctx, &params).unwrap_err();
            }
            close_and_delete_wallet(&ctx);
            disconnect_and_delete_pool(&ctx);
        }
    }

    mod get_claim_def {
        use super::*;

        #[test]
        pub fn get_claim_def_works() {
            let ctx = CommandContext::new();

            create_and_open_wallet(&ctx);
            create_and_connect_pool(&ctx);

            new_did(&ctx, SEED_TRUSTEE);
            use_did(&ctx, DID_TRUSTEE);
            {
                let cmd = claim_def_command::new();
                let mut params = CommandParams::new();
                params.insert("schema_no", "1".to_string());
                params.insert("signature_type", "CL".to_string());
                params.insert("primary", r#"{"n":"1","s":"1","rms":"1","r":{"age":"1","name":"1"},"rctxt":"1","z":"1"}"#.to_string());
                cmd.execute(&ctx, &params).unwrap();
            }
            {
                let cmd = get_claim_def_command::new();
                let mut params = CommandParams::new();
                params.insert("schema_no", "1".to_string());
                params.insert("signature_type", "CL".to_string());
                params.insert("origin", DID_TRUSTEE.to_string());
                cmd.execute(&ctx, &params).unwrap();
            }
            close_and_delete_wallet(&ctx);
            disconnect_and_delete_pool(&ctx);
        }

        #[test]
        pub fn get_claim_def_works_for_unknown_claim_def() {
            let ctx = CommandContext::new();

            create_and_open_wallet(&ctx);
            create_and_connect_pool(&ctx);

            new_did(&ctx, SEED_TRUSTEE);
            use_did(&ctx, DID_TRUSTEE);
            {
                let cmd = get_claim_def_command::new();
                let mut params = CommandParams::new();
                params.insert("schema_no", "2".to_string());
                params.insert("signature_type", "CL".to_string());
                params.insert("origin", DID_MY3.to_string());
                cmd.execute(&ctx, &params).unwrap_err();
            }
            close_and_delete_wallet(&ctx);
            disconnect_and_delete_pool(&ctx);
        }

        #[test]
        pub fn get_claim_def_works_for_no_active_did() {
            let ctx = CommandContext::new();

            create_and_open_wallet(&ctx);
            create_and_connect_pool(&ctx);
            {
                let cmd = get_claim_def_command::new();
                let mut params = CommandParams::new();
                params.insert("schema_no", "1".to_string());
                params.insert("signature_type", "CL".to_string());
                params.insert("origin", DID_TRUSTEE.to_string());
                cmd.execute(&ctx, &params).unwrap_err();
            }
            close_and_delete_wallet(&ctx);
            disconnect_and_delete_pool(&ctx);
        }
    }

    mod node {
        use super::*;

        #[test]
        pub fn node_works() {
            let ctx = CommandContext::new();

            let my_seed = "00000000000000000000000MySTEWARD";
            let my_did = "GykzQ65PxaH3RUDypuwWTB";
            let my_verkey = "9i7fMkxTSdTaHkTmLqZ3exRkTfsQ5LLoxzDG1kjE8HLD";

            create_and_open_wallet(&ctx);
            create_and_connect_pool(&ctx);

            new_did(&ctx, SEED_TRUSTEE);
            new_did(&ctx, my_seed);
            use_did(&ctx, DID_TRUSTEE);
            send_nym(&ctx, my_did, my_verkey, Some("STEWARD"));
            use_did(&ctx, my_did);
            {
                let cmd = node_command::new();
                let mut params = CommandParams::new();
                params.insert("target", "A5iWQVT3k8Zo9nXj4otmeqaUziPQPCiDqcydXkAJBk1Y".to_string());
                params.insert("node_ip", "127.0.0.1".to_string());
                params.insert("node_port", "9710".to_string());
                params.insert("client_ip", "127.0.0.2".to_string());
                params.insert("client_port", "9711".to_string());
                params.insert("alias", "Node5".to_string());
                params.insert("blskey", "2zN3bHM1m4rLz54MJHYSwvqzPchYp8jkHswveCLAEJVcX6Mm1wHQD1SkPYMzUDTZvWvhuE6VNAkK3KxVeEmsanSmvjVkReDeBEMxeDaayjcZjFGPydyey1qxBHmTvAnBKoPydvuTAqx5f7YNNRAdeLmUi99gERUU7TD8KfAa6MpQ9bw".to_string());
                params.insert("services", "VALIDATOR".to_string());
                cmd.execute(&ctx, &params).unwrap();
            }
            close_and_delete_wallet(&ctx);
            disconnect_and_delete_pool(&ctx);
        }
    }

    mod pool_config {
        use super::*;

        #[test]
        pub fn pool_config_works() {
            let ctx = CommandContext::new();

            create_and_open_wallet(&ctx);
            create_and_connect_pool(&ctx);

            new_did(&ctx, SEED_TRUSTEE);
            use_did(&ctx, DID_TRUSTEE);
            {
                let cmd = pool_config_command::new();
                let mut params = CommandParams::new();
                params.insert("writes", "false".to_string());
                cmd.execute(&ctx, &params).unwrap();
            }
            {
                let cmd = pool_config_command::new();
                let mut params = CommandParams::new();
                params.insert("writes", "true".to_string());
                cmd.execute(&ctx, &params).unwrap();
            }
            close_and_delete_wallet(&ctx);
            disconnect_and_delete_pool(&ctx);
        }
    }

    mod pool_upgrade {
        use super::*;

        #[test]
        pub fn pool_upgrade_works() {
            let schedule = r#"{"Gw6pDLhcBcoQesN72qfotTgFa7cbuqZpkX3Xo6pLhPhv":"2020-01-25T12:49:05.258870+00:00",
                                    "8ECVSk179mjsjKRLWiQtssMLgp6EPhWXtaYyStWPSGAb":"2020-01-25T13:49:05.258870+00:00",
                                    "DKVxG2fXXTU8yT5N7hGEbXB3dfdAnYv1JczDUHpmDxya":"2020-01-25T14:49:05.258870+00:00",
                                    "4PS3EDQ3dW1tci1Bp6543CfuuebjFrg36kLAUcskGfaA":"2020-01-25T15:49:05.258870+00:00"}"#;

            let ctx = CommandContext::new();

            create_and_open_wallet(&ctx);
            create_and_connect_pool(&ctx);

            new_did(&ctx, SEED_TRUSTEE);
            use_did(&ctx, DID_TRUSTEE);
            {
                let cmd = pool_upgrade_command::new();
                let mut params = CommandParams::new();
                params.insert("name", "upgrade-indy-cli".to_string());
                params.insert("version", "2.0.0".to_string());
                params.insert("action", "start".to_string());
                params.insert("sha256", "f284bdc3c1c9e24a494e285cb387c69510f28de51c15bb93179d9c7f28705398".to_string());
                params.insert("schedule", schedule.to_string());
                params.insert("force", "true".to_string()); // because node_works test added fifth Node
                cmd.execute(&ctx, &params).unwrap();
            }
            {
                let cmd = pool_upgrade_command::new();
                let mut params = CommandParams::new();
                params.insert("name", "upgrade-indy-cli".to_string());
                params.insert("version", "2.0.0".to_string());
                params.insert("action", "cancel".to_string());
                params.insert("sha256", "ac3eb2cc3ac9e24a494e285cb387c69510f28de51c15bb93179d9c7f28705398".to_string());
                cmd.execute(&ctx, &params).unwrap();
            }
            close_and_delete_wallet(&ctx);
            disconnect_and_delete_pool(&ctx);
        }
    }

    mod custom {
        use super::*;

        pub const TXN: &'static str = r#"{
                                            "reqId":1513241300414292814,
                                            "identifier":"GJ1SzoWzavQYfNL9XkaJdrQejfztN4XqdsiV4ct3LXKL",
                                            "operation":{
                                                "type":"105",
                                                "dest":"GJ1SzoWzavQYfNL9XkaJdrQejfztN4XqdsiV4ct3LXKL"
                                            },
                                            "protocolVersion":1
                                          }"#;

        pub const TXN_FOR_SIGN: &'static str = r#"{
                                                    "reqId":1513241300414292814,
                                                    "identifier":"V4SGRU86Z58d6TV7PBUe6f",
                                                    "operation":{
                                                        "type":"1",
                                                        "dest":"E1XWGvsrVp5ZDif2uDdTAM",
                                                        "verkey":"86F43kmApX7Da5Rcba1vCbYmc7bbauEksGxPKy8PkZyb"
                                                    },
                                                    "protocolVersion":1
                                                  }"#;

        #[test]
        pub fn custom_works() {
            let ctx = CommandContext::new();

            create_and_open_wallet(&ctx);
            create_and_connect_pool(&ctx);

            new_did(&ctx, SEED_TRUSTEE);
            use_did(&ctx, DID_TRUSTEE);
            {
                let cmd = custom_command::new();
                let mut params = CommandParams::new();
                params.insert("txn", TXN.to_string());
                cmd.execute(&ctx, &params).unwrap();
            }
            close_and_delete_wallet(&ctx);
            disconnect_and_delete_pool(&ctx);
        }

        #[test]
        pub fn custom_works_for_sign() {
            let ctx = CommandContext::new();

            create_and_open_wallet(&ctx);
            create_and_connect_pool(&ctx);

            new_did(&ctx, SEED_TRUSTEE);
            use_did(&ctx, DID_TRUSTEE);
            {
                let cmd = custom_command::new();
                let mut params = CommandParams::new();
                params.insert("sign", "true".to_string());
                params.insert("txn", TXN_FOR_SIGN.to_string());
                cmd.execute(&ctx, &params).unwrap();
            }
            close_and_delete_wallet(&ctx);
            disconnect_and_delete_pool(&ctx);
        }

        #[test]
        pub fn custom_works_for_missed_txn_field() {
            let ctx = CommandContext::new();

            create_and_open_wallet(&ctx);
            create_and_connect_pool(&ctx);

            new_did(&ctx, SEED_TRUSTEE);
            use_did(&ctx, DID_TRUSTEE);
            {
                let cmd = custom_command::new();
                let params = CommandParams::new();
                cmd.execute(&ctx, &params).unwrap_err();
            }
            close_and_delete_wallet(&ctx);
            disconnect_and_delete_pool(&ctx);
        }

        #[test]
        pub fn custom_works_for_invalid_transaction_format() {
            let ctx = CommandContext::new();

            create_and_open_wallet(&ctx);
            create_and_connect_pool(&ctx);

            new_did(&ctx, SEED_TRUSTEE);
            use_did(&ctx, DID_TRUSTEE);
            {
                let cmd = custom_command::new();
                let mut params = CommandParams::new();
                params.insert("txn", format!(r#"
                                                    "reqId":1513241300414292814,
                                                    "identifier":"{}",
                                                    "protocolVersion":1
                                                  "#, DID_TRUSTEE));
                cmd.execute(&ctx, &params).unwrap_err();
            }
            close_and_delete_wallet(&ctx);
            disconnect_and_delete_pool(&ctx);
        }

        #[test]
        pub fn custom_works_for_no_opened_pool() {
            let ctx = CommandContext::new();

            create_and_open_wallet(&ctx);

            new_did(&ctx, SEED_TRUSTEE);
            use_did(&ctx, DID_TRUSTEE);
            {
                let cmd = custom_command::new();
                let mut params = CommandParams::new();
                params.insert("txn", TXN.to_string());
                cmd.execute(&ctx, &params).unwrap_err();
            }
            close_and_delete_wallet(&ctx);
        }


        #[test]
        pub fn custom_works_for_sign_without_active_did() {
            let ctx = CommandContext::new();

            create_and_open_wallet(&ctx);
            create_and_connect_pool(&ctx);

            new_did(&ctx, SEED_TRUSTEE);
            {
                let cmd = custom_command::new();
                let mut params = CommandParams::new();
                params.insert("sign", "true".to_string());
                params.insert("txn", TXN.to_string());
                cmd.execute(&ctx, &params).unwrap_err();
            }
            close_and_delete_wallet(&ctx);
            disconnect_and_delete_pool(&ctx);
        }

        #[test]
        pub fn custom_works_for_unknown_submitter_did() {
            let ctx = CommandContext::new();

            create_and_open_wallet(&ctx);
            create_and_connect_pool(&ctx);

            new_did(&ctx, SEED_MY3);
            use_did(&ctx, DID_MY3);
            {
                let cmd = custom_command::new();
                let mut params = CommandParams::new();
                params.insert("sign", "true".to_string());
                params.insert("txn", TXN_FOR_SIGN.to_string());
                cmd.execute(&ctx, &params).unwrap_err();
            }
            close_and_delete_wallet(&ctx);
            disconnect_and_delete_pool(&ctx);
        }
    }

    use std::sync::{Once, ONCE_INIT};

    pub fn send_nym_my1(ctx: &CommandContext) {
        lazy_static! {
            static ref SEND_NYM: Once = ONCE_INIT;

        }

        SEND_NYM.call_once(|| {
            let cmd = nym_command::new();
            let mut params = CommandParams::new();
            params.insert("did", DID_MY1.to_string());
            params.insert("verkey", VERKEY_MY1.to_string());
            cmd.execute(&ctx, &params).unwrap();
        });
    }

    pub fn send_nym(ctx: &CommandContext, did: &str, verkey: &str, role: Option<&str>) {
        let cmd = nym_command::new();
        let mut params = CommandParams::new();
        params.insert("did", did.to_string());
        params.insert("verkey", verkey.to_string());
        if let Some(role) = role {
            params.insert("role", role.to_string());
        }
        cmd.execute(&ctx, &params).unwrap();
    }

    fn _ensure_nym_added(ctx: &CommandContext, did: &str) {
        let request = Ledger::build_get_nym_request(DID_TRUSTEE, did).unwrap();
        _submit_retry(ctx, &request, |response| {
            serde_json::from_str::<Response<ReplyResult<String>>>(&response)
                .and_then(|response| serde_json::from_str::<NymData>(&response.result.unwrap().data))
        }).unwrap();
    }

    fn _ensure_attrib_added(ctx: &CommandContext, did: &str) {
        let request = Ledger::build_get_attrib_request(DID_MY1, did, "endpoint").unwrap();
        _submit_retry(ctx, &request, |response| {
            serde_json::from_str::<Response<ReplyResult<String>>>(&response)
                .and_then(|response| serde_json::from_str::<AttribData>(&response.result.unwrap().data))
        }).unwrap();
    }

    fn _ensure_schema_added(ctx: &CommandContext, did: &str) {
        let data = r#"{"name":"gvt", "version":"1.0"}"#;
        let request = Ledger::build_get_schema_request(DID_TRUSTEE, did, data).unwrap();
        _submit_retry(ctx, &request, |response| {
            serde_json::from_str::<Response<ReplyResult<SchemaData>>>(&response)
        }).unwrap();
    }

    fn _ensure_claim_def_added(ctx: &CommandContext, did: &str) {
        let request = Ledger::build_get_claim_def_txn(DID_TRUSTEE, 1, "CL", did).unwrap();
        _submit_retry(ctx, &request, |response| {
            serde_json::from_str::<Response<ReplyResult<ClaimDefData>>>(response)
        }).unwrap();
    }

    fn _submit_retry<F, T, E>(ctx: &CommandContext, request: &str, parser: F) -> Result<(), ()>
        where F: Fn(&str) -> Result<T, E> {
        const SUBMIT_RETRY_CNT: usize = 3;
        const SUBMIT_TIMEOUT_SEC: u64 = 2;

        let pool_handle = ensure_connected_pool_handle(ctx).unwrap();

        for _ in 0..SUBMIT_RETRY_CNT {
            let response = Ledger::submit_request(pool_handle, request).unwrap();
            if parser(&response).is_ok() {
                return Ok(());
            }
            ::std::thread::sleep(::std::time::Duration::from_secs(SUBMIT_TIMEOUT_SEC));
        }

        return Err(());
    }
}<|MERGE_RESOLUTION|>--- conflicted
+++ resolved
@@ -120,17 +120,10 @@
                                                   ("reqId", "Request ID"),
                                                   ("txnTime", "Transaction time")],
                                               Some("data"),
-<<<<<<< HEAD
-                                              &mut vec![("identifier", "Identifier"),
-                                                        ("dest", "Dest"),
-                                                        ("verkey", "Verkey"),
-                                                        ("role", "Role")]);
-=======
                                               &[("identifier", "Identifier"),
                                                   ("dest", "Dest"),
                                                   ("verkey", "Verkey"),
                                                   ("role", "Role")]);
->>>>>>> 194e373b
         trace!("execute << {:?}", res);
         res
     }
@@ -185,11 +178,7 @@
                                                   ("reqId", "Request ID"),
                                                   ("txnTime", "Transaction time")],
                                               None,
-<<<<<<< HEAD
-                                              &mut vec![attribute]);
-=======
                                               &[attribute]);
->>>>>>> 194e373b
 
         trace!("execute << {:?}", res);
         res
@@ -243,11 +232,7 @@
                                                   ("reqId", "Request ID"),
                                                   ("txnTime", "Transaction time")],
                                               None,
-<<<<<<< HEAD
-                                              &mut vec![("data", "Data")]);
-=======
                                               &[("data", "Data")]);
->>>>>>> 194e373b
         trace!("execute << {:?}", res);
         res
     }
@@ -301,15 +286,9 @@
                                                   ("reqId", "Request ID"),
                                                   ("txnTime", "Transaction time")],
                                               Some("data"),
-<<<<<<< HEAD
-                                              &mut vec![("name", "Name"),
-                                                        ("version", "Version"),
-                                                        ("attr_names", "Attributes")]);
-=======
                                               &[("name", "Name"),
                                                   ("version", "Version"),
                                                   ("attr_names", "Attributes")]);
->>>>>>> 194e373b
         trace!("execute << {:?}", res);
         res
     }
@@ -368,15 +347,9 @@
                                                   ("reqId", "Request ID"),
                                                   ("txnTime", "Transaction time")],
                                               Some("data"),
-<<<<<<< HEAD
-                                              &mut vec![("name", "Name"),
-                                                        ("version", "Version"),
-                                                        ("attr_names", "Attributes")]);
-=======
                                               &[("name", "Name"),
                                                   ("version", "Version"),
                                                   ("attr_names", "Attributes")]);
->>>>>>> 194e373b
         trace!("execute << {:?}", res);
         res
     }
@@ -431,13 +404,8 @@
                                                   ("reqId", "Request ID"),
                                                   ("txnTime", "Transaction time")],
                                               Some("data"),
-<<<<<<< HEAD
-                                              &mut vec![("primary", "Primary Key"),
-                                                        ("revocation", "Revocation Key")]);
-=======
                                               &[("primary", "Primary Key"),
                                                   ("revocation", "Revocation Key")]);
->>>>>>> 194e373b
         trace!("execute << {:?}", res);
         res
     }
@@ -489,13 +457,8 @@
                                                   ("reqId", "Request ID"),
                                                   ("txnTime", "Transaction time")],
                                               Some("data"),
-<<<<<<< HEAD
-                                              &mut vec![("primary", "Primary Key"),
-                                                        ("revocation", "Revocation Key")]);
-=======
                                               &[("primary", "Primary Key"),
                                                   ("revocation", "Revocation Key")]);
->>>>>>> 194e373b
         trace!("execute << {:?}", res);
         res
     }
@@ -566,15 +529,6 @@
                                                   ("reqId", "Request ID"),
                                                   ("txnTime", "Transaction time")],
                                               Some("data"),
-<<<<<<< HEAD
-                                              &mut vec![("alias", "Alias"),
-                                                        ("node_ip", "Node Ip"),
-                                                        ("node_port", "Node Port"),
-                                                        ("client_ip", "Client Ip"),
-                                                        ("client_port", "Client Port"),
-                                                        ("services", "Services"),
-                                                        ("blskey", "Blskey")]);
-=======
                                               &[("alias", "Alias"),
                                                   ("node_ip", "Node Ip"),
                                                   ("node_port", "Node Port"),
@@ -582,7 +536,6 @@
                                                   ("client_port", "Client Port"),
                                                   ("services", "Services"),
                                                   ("blskey", "Blskey")]);
->>>>>>> 194e373b
         trace!("execute << {:?}", res);
         res
     }
@@ -627,13 +580,8 @@
                                                   ("reqId", "Request ID"),
                                                   ("txnTime", "Transaction time")],
                                               None,
-<<<<<<< HEAD
-                                              &mut vec![("writes", "Writes"),
-                                                        ("force", "Force Apply")]);
-=======
                                               &[("writes", "Writes"),
                                                   ("force", "Force Apply")]);
->>>>>>> 194e373b
         trace!("execute << {:?}", res);
         res
     }
@@ -710,15 +658,6 @@
                                                   ("reqId", "Request ID"),
                                                   ("txnTime", "Transaction time")],
                                               None,
-<<<<<<< HEAD
-                                              &mut vec![("name", "Name"),
-                                                    ("action", "Action"),
-                                                    ("version", "Version"),
-                                                    ("timeout", "Timeout"),
-                                                    ("justification", "Justification"),
-                                                    ("reinstall", "Reinstall"),
-                                                    ("force", "Force Apply")]);
-=======
                                               &[("name", "Name"),
                                                   ("action", "Action"),
                                                   ("version", "Version"),
@@ -726,7 +665,6 @@
                                                   ("justification", "Justification"),
                                                   ("reinstall", "Reinstall"),
                                                   ("force", "Force Apply")]);
->>>>>>> 194e373b
 
         if let Some(h) = hash {
             println_succ!("Hash:");
@@ -815,16 +753,10 @@
             println_succ!("Data:");
 
             let data = if data_field.is_some() { &result[data_field.unwrap()] } else { &result };
-<<<<<<< HEAD
-            data_headers.retain(|&(ref key, _)| !data[key].is_null());
-
-            print_table(data, data_headers);
-=======
             let mut data_headers = data_headers.to_vec();
             data_headers.retain(|&(ref key, _)| !data[key].is_null());
 
             print_table(data, &data_headers);
->>>>>>> 194e373b
             Ok(())
         }
         Response { op: ResponseType::REQNACK, result: None, reason: Some(reason) } |
