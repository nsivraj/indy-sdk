use super::{ErrorCode, IndyHandle};

use utils::timeout::TimeoutUtils;

use libc::c_char;
use std::ffi::CString;
use std::sync::mpsc::channel;


pub struct Did {}

impl Did {
    pub fn new(wallet_handle: IndyHandle, my_did_json: &str) -> Result<(String, String), ErrorCode> {
        let (sender, receiver) = channel();

        let cb = Box::new(move |err, did, verkey| {
            sender.send((err, did, verkey)).unwrap();
        });

        let (command_handle, cb) = Did::closure_to_create_and_store_my_did_cb(cb);

        let my_did_json = CString::new(my_did_json).unwrap();

        let err = unsafe {
            indy_create_and_store_my_did(command_handle,
                                         wallet_handle,
                                         my_did_json.as_ptr(),
                                         cb)
        };

        if err != ErrorCode::Success {
            return Err(err);
        }

        let (err, my_did, my_verkey) = receiver.recv_timeout(TimeoutUtils::long_timeout()).unwrap();

        if err != ErrorCode::Success {
            return Err(err);
        }

        Ok((my_did, my_verkey))
    }

<<<<<<< HEAD
    pub fn replace_keys_start(wallet_handle: i32, did: &str, identity_json: &str) -> Result<String, ErrorCode> {
        let (sender, receiver) = channel();

        let cb = Box::new(move |err, verkey| {
            sender.send((err, verkey)).unwrap();
        });

        let (command_handle, cb) = Did::closure_to_replace_keys_start_cb(cb);

        let did = CString::new(did).unwrap();
        let identity_json = CString::new(identity_json).unwrap();

        let err = unsafe {
            indy_replace_keys_start(command_handle,
                                    wallet_handle,
                                    did.as_ptr(),
                                    identity_json.as_ptr(),
                                    cb)
        };

        if err != ErrorCode::Success {
            return Err(err);
        }

        let (err, my_verkey) = receiver.recv_timeout(TimeoutUtils::long_timeout()).unwrap();

        if err != ErrorCode::Success {
            return Err(err);
        }

        Ok(my_verkey)
    }

    pub fn replace_keys_apply(wallet_handle: i32, did: &str) -> Result<(), ErrorCode> {
        let (sender, receiver) = channel();

        let cb = Box::new(move |err| {
            sender.send((err)).unwrap();
        });

        let (command_handle, cb) = Did::closure_to_replace_keys_apply_cb(cb);

        let did = CString::new(did).unwrap();

        let err = unsafe {
            indy_replace_keys_apply(command_handle,
                                    wallet_handle,
                                    did.as_ptr(),
                                    cb)
=======
    pub fn set_metadata(wallet_handle: i32, did: &str, metadata: &str) -> Result<(), ErrorCode> {
        let (sender, receiver) = channel();
        let cb = Box::new(move |err| {
            sender.send((err)).unwrap();
        });
        let (command_handle, callback) = Did::closure_to_store_did_metadata_cb(cb);

        let did = CString::new(did).unwrap();
        let metadata = CString::new(metadata).unwrap();

        let err = unsafe {
            indy_set_did_metadata(command_handle,
                                  wallet_handle,
                                  did.as_ptr(),
                                  metadata.as_ptr(),
                                  callback)
>>>>>>> 5819483b
        };

        if err != ErrorCode::Success {
            return Err(err);
        }
<<<<<<< HEAD

        let err = receiver.recv_timeout(TimeoutUtils::long_timeout()).unwrap();

        if err != ErrorCode::Success {
            return Err(err);
        }

=======
        let err = receiver.recv_timeout(TimeoutUtils::long_timeout()).unwrap();
        if err != ErrorCode::Success {
            return Err(err);
        }
>>>>>>> 5819483b
        Ok(())
    }

    pub fn closure_to_create_and_store_my_did_cb(closure: Box<FnMut(ErrorCode, String, String) + Send>) -> (i32,
                                                                                                            Option<extern fn(command_handle: i32,
                                                                                                                             err: ErrorCode,
                                                                                                                             did: *const c_char,
                                                                                                                             verkey: *const c_char)>) {
        super::callbacks::_closure_to_cb_ec_string_string(closure)
    }

<<<<<<< HEAD
    pub fn closure_to_replace_keys_start_cb(closure: Box<FnMut(ErrorCode, String) + Send>) -> (i32,
                                                                                               Option<extern fn(command_handle: i32,
                                                                                                                err: ErrorCode,
                                                                                                                verkey: *const c_char)>) {
        super::callbacks::_closure_to_cb_ec_string(closure)
    }

    pub fn closure_to_replace_keys_apply_cb(closure: Box<FnMut(ErrorCode) + Send>) -> (i32, Option<extern fn(command_handle: i32,
                                                                                                             err: ErrorCode)>) {
=======
    pub fn closure_to_store_did_metadata_cb(closure: Box<FnMut(ErrorCode) + Send>) -> (i32,
                                                                                       Option<extern fn(command_handle: i32,
                                                                                                        err: ErrorCode)>) {
>>>>>>> 5819483b
        super::callbacks::_closure_to_cb_ec(closure)
    }
}

extern {
    #[no_mangle]
    pub fn indy_create_and_store_my_did(command_handle: i32,
                                        wallet_handle: i32,
                                        did_json: *const c_char,
                                        cb: Option<extern fn(xcommand_handle: i32, err: ErrorCode,
                                                             did: *const c_char,
                                                             verkey: *const c_char)>) -> ErrorCode;

    #[no_mangle]
<<<<<<< HEAD
    pub fn indy_replace_keys_start(command_handle: i32,
                                   wallet_handle: i32,
                                   did: *const c_char,
                                   identity_json: *const c_char,
                                   cb: Option<extern fn(xcommand_handle: i32, err: ErrorCode,
                                                        verkey: *const c_char)>) -> ErrorCode;

    #[no_mangle]
    pub fn indy_replace_keys_apply(command_handle: i32,
                                   wallet_handle: i32,
                                   did: *const c_char,
                                   cb: Option<extern fn(xcommand_handle: i32,
                                                        err: ErrorCode)>) -> ErrorCode;
=======
    fn indy_set_did_metadata(command_handle: i32,
                             wallet_handle: i32,
                             did: *const c_char,
                             metadata: *const c_char,
                             cb: Option<extern fn(command_handle_: i32,
                                                  err: ErrorCode)>) -> ErrorCode;
>>>>>>> 5819483b
}<|MERGE_RESOLUTION|>--- conflicted
+++ resolved
@@ -41,7 +41,6 @@
         Ok((my_did, my_verkey))
     }
 
-<<<<<<< HEAD
     pub fn replace_keys_start(wallet_handle: i32, did: &str, identity_json: &str) -> Result<String, ErrorCode> {
         let (sender, receiver) = channel();
 
@@ -91,7 +90,21 @@
                                     wallet_handle,
                                     did.as_ptr(),
                                     cb)
-=======
+        };
+
+        if err != ErrorCode::Success {
+            return Err(err);
+        }
+
+        let err = receiver.recv_timeout(TimeoutUtils::long_timeout()).unwrap();
+
+        if err != ErrorCode::Success {
+            return Err(err);
+        }
+
+        Ok(())
+    }
+
     pub fn set_metadata(wallet_handle: i32, did: &str, metadata: &str) -> Result<(), ErrorCode> {
         let (sender, receiver) = channel();
         let cb = Box::new(move |err| {
@@ -108,26 +121,15 @@
                                   did.as_ptr(),
                                   metadata.as_ptr(),
                                   callback)
->>>>>>> 5819483b
         };
 
         if err != ErrorCode::Success {
             return Err(err);
         }
-<<<<<<< HEAD
-
-        let err = receiver.recv_timeout(TimeoutUtils::long_timeout()).unwrap();
-
-        if err != ErrorCode::Success {
-            return Err(err);
-        }
-
-=======
         let err = receiver.recv_timeout(TimeoutUtils::long_timeout()).unwrap();
         if err != ErrorCode::Success {
             return Err(err);
         }
->>>>>>> 5819483b
         Ok(())
     }
 
@@ -139,7 +141,6 @@
         super::callbacks::_closure_to_cb_ec_string_string(closure)
     }
 
-<<<<<<< HEAD
     pub fn closure_to_replace_keys_start_cb(closure: Box<FnMut(ErrorCode, String) + Send>) -> (i32,
                                                                                                Option<extern fn(command_handle: i32,
                                                                                                                 err: ErrorCode,
@@ -149,11 +150,12 @@
 
     pub fn closure_to_replace_keys_apply_cb(closure: Box<FnMut(ErrorCode) + Send>) -> (i32, Option<extern fn(command_handle: i32,
                                                                                                              err: ErrorCode)>) {
-=======
+        super::callbacks::_closure_to_cb_ec(closure)
+    }
+
     pub fn closure_to_store_did_metadata_cb(closure: Box<FnMut(ErrorCode) + Send>) -> (i32,
                                                                                        Option<extern fn(command_handle: i32,
                                                                                                         err: ErrorCode)>) {
->>>>>>> 5819483b
         super::callbacks::_closure_to_cb_ec(closure)
     }
 }
@@ -168,7 +170,6 @@
                                                              verkey: *const c_char)>) -> ErrorCode;
 
     #[no_mangle]
-<<<<<<< HEAD
     pub fn indy_replace_keys_start(command_handle: i32,
                                    wallet_handle: i32,
                                    did: *const c_char,
@@ -182,12 +183,12 @@
                                    did: *const c_char,
                                    cb: Option<extern fn(xcommand_handle: i32,
                                                         err: ErrorCode)>) -> ErrorCode;
-=======
+
+    #[no_mangle]
     fn indy_set_did_metadata(command_handle: i32,
                              wallet_handle: i32,
                              did: *const c_char,
                              metadata: *const c_char,
                              cb: Option<extern fn(command_handle_: i32,
                                                   err: ErrorCode)>) -> ErrorCode;
->>>>>>> 5819483b
 }