[package]
name = "sovrin-client"
version = "0.1.0"
authors = [
  "Sergej Pupykin <sergej.pupykin@dsr-company.com>",
  "Vyacheslav Gudkov <vyacheslav.gudkov@dsr-company.com>",
  "Artem Ivanov <artem.ivanov@dsr-company.com>",
  "Evgeniy Razinkov <evgeniy.razinkov@dsr-company.com.ru>",
  "Kirill Neznamov <kirill.neznamov@dsr-company.com>",
  "Sergey Minaev <sergey.minaev@dsr-company.com>"
  ]

description = "Sovrin client with c-callable interface"
license = "MIT/Apache-2.0"

[lib]
name = "libsovrin"
path = "src/lib.rs"

[[bin]]
name = "sovrin"
path = "src/main.rs"

[dependencies]
int_traits = "0.1.1"
env_logger = "0.4.2"
libc = "0.2.21"
log = "0.3.7"
openssl = "0.9.9"
milagro-crypto = { git = "https://github.com/DSRCorporation/milagro-crypto-rust" }
rand = "0.3"
rusqlite = "0.10.1"
<<<<<<< HEAD
zmq = "0.8.1"
lazy_static = "0.2"
=======
rust-base58 = "0.0.4"
rustc-serialize = "0.3"
sodiumoxide = "0.0.14"
zmq = "0.8.1"
>>>>>>> 204c9e36
<|MERGE_RESOLUTION|>--- conflicted
+++ resolved
@@ -30,12 +30,8 @@
 milagro-crypto = { git = "https://github.com/DSRCorporation/milagro-crypto-rust" }
 rand = "0.3"
 rusqlite = "0.10.1"
-<<<<<<< HEAD
-zmq = "0.8.1"
-lazy_static = "0.2"
-=======
 rust-base58 = "0.0.4"
 rustc-serialize = "0.3"
 sodiumoxide = "0.0.14"
 zmq = "0.8.1"
->>>>>>> 204c9e36
+lazy_static = "0.2"