--- conflicted
+++ resolved
@@ -1,10 +1,5 @@
 pub mod anoncreds;
-<<<<<<< HEAD
-pub mod ledger;
-pub mod wallet;
-pub mod crypto;
-=======
 pub mod crypto;
 pub mod pool;
 pub mod wallet;
->>>>>>> 34bdd7f6
+pub mod crypto;