--- conflicted
+++ resolved
@@ -82,11 +82,7 @@
         let sign_key = Base58::decode(&my_did.sign_key)?;
         let mut msg: Value = serde_json::from_str(doc)?;
 
-<<<<<<< HEAD
-        let signature = serialize_signature(msg.clone());
-=======
         let signature = serialize_signature(msg.clone())?;
->>>>>>> ba0ed1f6
         let signature = signus.sign(&sign_key, signature.as_bytes());
         let signature = Base58::encode(&signature);
         msg["signature"] = Value::String(signature);
