use services::crypto::wrappers::bn::BigNumber;
use services::crypto::wrappers::pair::{GroupOrderElement, PointG1, Pair};
use errors::crypto::CryptoError;
use services::crypto::anoncreds::helpers::AppendBigNumArray;
use std::collections::{HashMap, HashSet};
use std::cell::RefCell;
use utils::json::{JsonEncodable, JsonDecodable};

pub enum ByteOrder {
    Big,
    Little
}

#[derive(Deserialize, Debug, Serialize)]
pub struct ClaimDefinition {
    pub public_key: PublicKey,
    pub public_key_revocation: RevocationPublicKey,
    pub schema_seq_no: i32,
    pub signature_type: String
}

#[derive(Deserialize, Debug, Serialize)]
pub struct ClaimDefinitionPrivate {
    pub secret_key: SecretKey,
    pub secret_key_revocation: RevocationSecretKey
}

#[derive(Deserialize, Debug, Serialize)]
pub struct RevocationRegistry {
    pub claim_def_seq_no: i32,
    pub acc: Accumulator,
    pub acc_pk: AccumulatorPublicKey,
}

#[derive(Deserialize, Debug, Serialize)]
pub struct RevocationRegistryPrivate {
    pub acc_sk: AccumulatorSecretKey,
    pub tails: HashMap<i32, PointG1>
}

#[derive(Clone, Debug, PartialEq, Eq, Hash)]
pub struct SchemaKey {
    pub name: String,
    pub version: String,
    pub issue_id: String
}

<<<<<<< HEAD
#[derive(Clone, Debug, PartialEq, Eq, Serialize, Deserialize)]
=======
impl SchemaKey {
    pub fn new(name: String, version: String, issuer_id: String) -> SchemaKey {
        SchemaKey {
            name: name,
            version: version,
            issue_id: issuer_id
        }
    }
}

#[derive(Clone, Debug, PartialEq, Eq)]
>>>>>>> 63d21f2f
pub struct Schema {
    pub name: String,
    pub version: String,
    pub attribute_names: HashSet<String>,
    pub seq_no: i32
}

<<<<<<< HEAD
#[derive(Debug, Serialize, Deserialize)]
=======
impl Schema {
    pub fn new(name: String, version: String, attributes_names: HashSet<String>) -> Schema {
        Schema {
            name: name,
            version: version,
            attribute_names: attributes_names
        }
    }
}

#[derive(Debug)]
>>>>>>> 63d21f2f
pub struct PublicKey {
    pub n: BigNumber,
    pub s: BigNumber,
    pub rms: BigNumber,
    pub r: HashMap<String, BigNumber>,
    pub rctxt: BigNumber,
    pub z: BigNumber
}

<<<<<<< HEAD
#[derive(Debug, Serialize, Deserialize)]
=======
impl PublicKey {
    pub fn new(n: BigNumber, s: BigNumber, rms: BigNumber, r: HashMap<String, BigNumber>,
               rctxt: BigNumber, z: BigNumber) -> PublicKey {
        PublicKey {
            n: n,
            s: s,
            rms: rms,
            r: r,
            rctxt: rctxt,
            z: z
        }
    }
}

>>>>>>> 63d21f2f
pub struct RevocationPublicKey {
    pub g: PointG1,
    pub h: PointG1,
    pub h0: PointG1,
    pub h1: PointG1,
    pub h2: PointG1,
    pub htilde: PointG1,
    pub u: PointG1,
    pub pk: PointG1,
    pub y: PointG1,
    pub x: GroupOrderElement
}

<<<<<<< HEAD
#[derive(Debug, Serialize, Deserialize)]
=======
impl RevocationPublicKey {
    pub fn new(g: PointG1, h: PointG1, h0: PointG1, h1: PointG1, h2: PointG1, htilde: PointG1,
               u: PointG1, pk: PointG1, y: PointG1, x: GroupOrderElement) -> RevocationPublicKey {
        RevocationPublicKey {
            g: g,
            h: h,
            h0: h0,
            h1: h1,
            h2: h2,
            htilde: htilde,
            u: u,
            pk: pk,
            y: y,
            x: x
        }
    }
}

>>>>>>> 63d21f2f
pub struct RevocationSecretKey {
    pub x: GroupOrderElement,
    pub sk: GroupOrderElement
}

<<<<<<< HEAD
#[derive(Debug, Serialize, Deserialize)]
=======
impl RevocationSecretKey {
    pub fn new(x: GroupOrderElement, sk: GroupOrderElement) -> RevocationSecretKey {
        RevocationSecretKey {
            x: x,
            sk: sk
        }
    }
}

#[derive(Debug)]
>>>>>>> 63d21f2f
pub struct SecretKey {
    pub p: BigNumber,
    pub q: BigNumber
}

<<<<<<< HEAD
#[derive(Debug, Serialize, Deserialize)]
=======
impl SecretKey {
    pub fn new(p: BigNumber, q: BigNumber) -> SecretKey {
        SecretKey {
            p: p,
            q: q
        }
    }
}

>>>>>>> 63d21f2f
pub struct AccumulatorPublicKey {
    pub z: Pair
}

<<<<<<< HEAD
#[derive(Debug, Serialize, Deserialize)]
=======
impl AccumulatorPublicKey {
    pub fn new(z: Pair) -> AccumulatorPublicKey {
        AccumulatorPublicKey {
            z: z
        }
    }
}

>>>>>>> 63d21f2f
pub struct AccumulatorSecretKey {
    pub gamma: GroupOrderElement
}

<<<<<<< HEAD
#[derive(Debug, Serialize, Deserialize)]
=======
impl AccumulatorSecretKey {
    pub fn new(gamma: GroupOrderElement) -> AccumulatorSecretKey {
        AccumulatorSecretKey {
            gamma: gamma
        }
    }
}

>>>>>>> 63d21f2f
pub struct Accumulator {
    //pub accumulator_id: i32, TODO looks like field is not needed
    pub acc: PointG1,
    pub v: HashSet<i32>,
    pub max_claim_num: i32,
    pub current_i: i32
}

impl Accumulator {
    pub fn new(accumulator_id: i32, acc: PointG1, v: HashSet<i32>, max_claim_num: i32,
               current_i: i32) -> Accumulator {
        Accumulator {
            accumulator_id: accumulator_id,
            acc: acc,
            v: v,
            max_claim_num: max_claim_num,
            current_i: current_i
        }
    }

    pub fn is_full(&self) -> bool {
        self.current_i > self.max_claim_num
    }
}

pub struct Witness {
    pub sigma_i: PointG1,
    pub u_i: PointG1,
    pub g_i: PointG1,
    pub omega: PointG1,
    pub v: HashSet<i32>
}

<<<<<<< HEAD
#[derive(Debug, Serialize, Deserialize)]
=======
impl Witness {
    pub fn new(sigma_i: PointG1, u_i: PointG1, g_i: PointG1, omega: PointG1,
               v: HashSet<i32>) -> Witness {
        Witness {
            sigma_i: sigma_i,
            u_i: u_i,
            g_i: g_i,
            omega: omega,
            v: v
        }
    }
}

>>>>>>> 63d21f2f
pub struct ClaimRequest {
    pub user_id: i32,
    pub u: BigNumber,
    pub ur: Option<PointG1>
}

impl ClaimRequest {
    pub fn new(user_id: String, u: BigNumber, ur: Option<PointG1>) -> ClaimRequest {
        ClaimRequest {
            user_id: user_id,
            u: u,
            ur: ur
        }
    }
}

#[derive(Clone, Debug, PartialEq, Eq, Hash)]
pub struct Predicate {
    pub attr_name: String,
    pub p_type: String,
    pub value: i32
}

impl Predicate {
    pub fn new(attr_name: String, p_type: String, value: i32) -> Predicate {
        Predicate {
            attr_name: attr_name,
            p_type: p_type,
            value: value
        }
    }
}

#[derive(Debug)]
pub struct Attribute {
    pub name: String,
    pub value: String,
    pub encode: bool
}

impl Attribute {
    pub fn new(name: String, value: String, encode: bool) -> Attribute {
        Attribute {
            name: name,
            value: value,
            encode: encode
        }
    }
}

pub struct ClaimInitData {
    pub u: BigNumber,
    pub v_prime: BigNumber
}

pub struct Claims {
    pub primary_claim: PrimaryClaim,
    pub non_revocation_claim: Option<RefCell<NonRevocationClaim>>
}

#[derive(Debug)]
pub struct PrimaryClaim {
    pub encoded_attributes: HashMap<String, BigNumber>,
    pub m2: BigNumber,
    pub a: BigNumber,
    pub e: BigNumber,
    pub v_prime: BigNumber
}

pub struct NonRevocationClaim {
    pub accumulator_id: i32,
    pub sigma: PointG1,
    pub c: GroupOrderElement,
    pub vr_prime_prime: GroupOrderElement,
    pub witness: Witness,
    pub g_i: PointG1,
    pub i: i32,
    pub m2: GroupOrderElement
}

pub struct NonRevocProofXList {
    pub rho: GroupOrderElement,
    pub r: GroupOrderElement,
    pub r_prime: GroupOrderElement,
    pub r_prime_prime: GroupOrderElement,
    pub r_prime_prime_prime: GroupOrderElement,
    pub o: GroupOrderElement,
    pub o_prime: GroupOrderElement,
    pub m: GroupOrderElement,
    pub m_prime: GroupOrderElement,
    pub t: GroupOrderElement,
    pub t_prime: GroupOrderElement,
    pub m2: GroupOrderElement,
    pub s: GroupOrderElement,
    pub c: GroupOrderElement
}

impl NonRevocProofXList {
    pub fn new(rho: GroupOrderElement, r: GroupOrderElement, r_prime: GroupOrderElement,
               r_prime_prime: GroupOrderElement, r_prime_prime_prime: GroupOrderElement,
               o: GroupOrderElement, o_prime: GroupOrderElement, m: GroupOrderElement,
               m_prime: GroupOrderElement, t: GroupOrderElement, t_prime: GroupOrderElement,
               m2: GroupOrderElement, s: GroupOrderElement,
               c: GroupOrderElement) -> NonRevocProofXList {
        NonRevocProofXList {
            rho: rho,
            r: r,
            r_prime: r_prime,
            r_prime_prime: r_prime_prime,
            r_prime_prime_prime: r_prime_prime_prime,
            o: o,
            o_prime: o_prime,
            m: m,
            m_prime: m_prime,
            t: t,
            t_prime: t_prime,
            m2: m2,
            s: s,
            c: c
        }
    }

    pub fn as_list(&self) -> Result<Vec<GroupOrderElement>, CryptoError> {
        Ok(vec![self.rho, self.o, self.c, self.o_prime, self.m, self.m_prime, self.t, self.t_prime,
                self.m2, self.s, self.r, self.r_prime, self.r_prime_prime, self.r_prime_prime_prime])
    }

    pub fn from_list(seq: Vec<GroupOrderElement>) -> NonRevocProofXList {
        NonRevocProofXList::new(seq[0], seq[1], seq[2], seq[3], seq[4], seq[5], seq[6], seq[7],
                                seq[8], seq[9], seq[10], seq[11], seq[12], seq[13])
    }
}

pub struct NonRevocProofTauList {
    pub t1: PointG1,
    pub t2: PointG1,
    pub t3: Pair,
    pub t4: Pair,
    pub t5: PointG1,
    pub t6: PointG1,
    pub t7: Pair,
    pub t8: Pair
}

impl NonRevocProofTauList {
    pub fn as_slice(&self) -> Result<Vec<Vec<u8>>, CryptoError> {
        Ok(vec![self.t1.to_bytes()?, self.t2.to_bytes()?, self.t3.to_bytes()?, self.t4.to_bytes()?,
                self.t5.to_bytes()?, self.t6.to_bytes()?, self.t7.to_bytes()?, self.t8.to_bytes()?])
    }
}

#[derive(Clone)]
pub struct NonRevocProofCList {
    pub e: PointG1,
    pub d: PointG1,
    pub a: PointG1,
    pub g: PointG1,
    pub w: PointG1,
    pub s: PointG1,
    pub u: PointG1
}

impl NonRevocProofCList {
    pub fn as_list(&self) -> Result<Vec<PointG1>, CryptoError> {
        Ok(vec![self.e, self.d, self.a, self.g, self.w, self.s, self.u])
    }
}

pub struct ProofInput {
    pub revealed_attrs: HashSet<String>,
    pub predicates: Vec<Predicate>,
    pub ts: Option<String>,
    pub pubseq_no: Option<String>
}

pub struct ProofClaims {
    pub claims: Claims,
    pub revealed_attrs: HashSet<String>,
    pub predicates: Vec<Predicate>
}

pub struct FullProof {
    pub c_hash: BigNumber,
    pub schema_keys: Vec<SchemaKey>,
    pub proofs: Vec<Proof>,
    pub c_list: Vec<Vec<u8>>
}

pub struct Proof {
    pub primary_proof: PrimaryProof,
    pub non_revoc_proof: Option<NonRevocProof>
}

pub struct InitProof {
    pub primary_init_proof: PrimaryInitProof,
    pub non_revoc_init_proof: Option<NonRevocInitProof>
}

pub struct PrimaryInitProof {
    pub eq_proof: PrimaryEqualInitProof,
    pub ge_proofs: Vec<PrimaryPrecicateGEInitProof>
}

impl PrimaryInitProof {
    pub fn as_c_list(&self) -> Result<Vec<BigNumber>, CryptoError> {
        let mut c_list: Vec<BigNumber> = self.eq_proof.as_list()?;
        for ge_proof in self.ge_proofs.iter() {
            c_list.append_vec(ge_proof.as_list()?)?;
        }
        Ok(c_list)
    }

    pub fn as_tau_list(&self) -> Result<Vec<BigNumber>, CryptoError> {
        let mut tau_list: Vec<BigNumber> = self.eq_proof.as_tau_list()?;
        for ge_proof in self.ge_proofs.iter() {
            tau_list.append_vec(ge_proof.as_tau_list()?)?;
        }
        Ok(tau_list)
    }
}

pub struct PrimaryProof {
    pub eq_proof: PrimaryEqualProof,
    pub ge_proofs: Vec<PrimaryPredicateGEProof>
}

pub struct PrimaryEqualInitProof {
    pub a_prime: BigNumber,
    pub t: BigNumber,
    pub etilde: BigNumber,
    pub eprime: BigNumber,
    pub vtilde: BigNumber,
    pub vprime: BigNumber,
    pub mtilde: HashMap<String, BigNumber>,
    pub m1_tilde: BigNumber,
    pub m2_tilde: BigNumber,
    pub unrevealed_attrs: HashSet<String>,
    pub revealed_attrs: HashSet<String>,
    pub encoded_attributes: HashMap<String, BigNumber>,
    pub m2: BigNumber
}

impl PrimaryEqualInitProof {
    pub fn as_list(&self) -> Result<Vec<BigNumber>, CryptoError> {
        Ok(vec![self.a_prime.clone()?])
    }

    pub fn as_tau_list(&self) -> Result<Vec<BigNumber>, CryptoError> {
        Ok(vec![self.t.clone()?])
    }
}

pub struct PrimaryPrecicateGEInitProof {
    pub c_list: Vec<BigNumber>,
    pub tau_list: Vec<BigNumber>,
    pub u: HashMap<String, BigNumber>,
    pub u_tilde: HashMap<String, BigNumber>,
    pub r: HashMap<String, BigNumber>,
    pub r_tilde: HashMap<String, BigNumber>,
    pub alpha_tilde: BigNumber,
    pub predicate: Predicate,
    pub t: HashMap<String, BigNumber>
}

pub struct PrimaryEqualProof {
    pub revealed_attr_names: HashSet<String>,
    pub a_prime: BigNumber,
    pub e: BigNumber,
    pub v: BigNumber,
    pub m: HashMap<String, BigNumber>,
    pub m1: BigNumber,
    pub m2: BigNumber
}

pub struct PrimaryPredicateGEProof {
    pub u: HashMap<String, BigNumber>,
    pub r: HashMap<String, BigNumber>,
    pub mj: BigNumber,
    pub alpha: BigNumber,
    pub t: HashMap<String, BigNumber>,
    pub predicate: Predicate
}

<<<<<<< HEAD
pub struct RevocationClaimInitData {
    pub u: PointG1,
    pub v_prime: GroupOrderElement
}


pub struct NonRevocInitProof {
    pub c_list_params: NonRevocProofXList,
    pub tau_list_params: NonRevocProofXList,
    pub c_list: NonRevocProofCList,
    pub tau_list: NonRevocProofTauList
}

pub struct NonRevocProof {
    pub x_list: NonRevocProofXList,
    pub c_list: NonRevocProofCList
}


impl PrimaryEqualInitProof {
    pub fn as_list(&self) -> Result<Vec<BigNumber>, CryptoError> {
        Ok(vec![self.a_prime.clone()?])
    }

    pub fn as_tau_list(&self) -> Result<Vec<BigNumber>, CryptoError> {
        Ok(vec![self.t.clone()?])
    }
}

=======
>>>>>>> 63d21f2f
impl PrimaryPrecicateGEInitProof {
    pub fn as_list(&self) -> Result<&Vec<BigNumber>, CryptoError> {
        Ok(&self.c_list)
    }

    pub fn as_tau_list(&self) -> Result<&Vec<BigNumber>, CryptoError> {
        Ok(&self.tau_list)
    }
}

pub struct RevocationClaimInitData {
    pub u: PointG1,
    pub v_prime: GroupOrderElement
}

pub struct NonRevocInitProof {
    pub c_list_params: NonRevocProofXList,
    pub tau_list_params: NonRevocProofXList,
    pub c_list: NonRevocProofCList,
    pub tau_list: NonRevocProofTauList
}

impl NonRevocInitProof {
    pub fn as_c_list(&self) -> Result<Vec<PointG1>, CryptoError> {
        let vec = self.c_list.as_list()?;
        Ok(vec)
    }

    pub fn as_tau_list(&self) -> Result<Vec<Vec<u8>>, CryptoError> {
        let vec = self.tau_list.as_slice()?;
        Ok(vec)
    }
}

pub struct NonRevocProof {
    pub x_list: NonRevocProofXList,
    pub c_list: NonRevocProofCList
}

impl NonRevocProof {
    pub fn new(x_list: NonRevocProofXList, c_list: NonRevocProofCList) -> NonRevocProof {
        NonRevocProof {
            x_list: x_list,
            c_list: c_list
        }
    }
}

impl ClaimDefinition {
    pub fn new(public_key: PublicKey, public_key_revocation: RevocationPublicKey,
               schema_seq_no: i32, signature_type: String) -> ClaimDefinition {
        ClaimDefinition {
            public_key: public_key,
            public_key_revocation: public_key_revocation,
            schema_seq_no: schema_seq_no,
            signature_type: signature_type
        }
    }
}

impl ClaimDefinitionPrivate {
    pub fn new(secret_key: SecretKey, secret_key_revocation: RevocationSecretKey) -> ClaimDefinitionPrivate {
        ClaimDefinitionPrivate {
            secret_key: secret_key,
            secret_key_revocation: secret_key_revocation
        }
    }
}

impl RevocationRegistry {
    pub fn new(acc: Accumulator, acc_pk: AccumulatorPublicKey, claim_def_seq_no: i32) -> RevocationRegistry {
        RevocationRegistry {
            acc: acc,
            acc_pk: acc_pk,
            claim_def_seq_no: claim_def_seq_no
        }
    }
}

impl RevocationRegistryPrivate {
    pub fn new(acc_sk: AccumulatorSecretKey, tails: HashMap<i32, PointG1>) -> RevocationRegistryPrivate {
        RevocationRegistryPrivate {
            acc_sk: acc_sk,
            tails: tails
        }
    }
}

impl JsonEncodable for ClaimDefinition {}

impl<'a> JsonDecodable<'a> for ClaimDefinition {}

impl JsonEncodable for ClaimDefinitionPrivate {}

impl<'a> JsonDecodable<'a> for ClaimDefinitionPrivate {}


impl JsonEncodable for RevocationRegistry {}

impl<'a> JsonDecodable<'a> for RevocationRegistry {}

impl JsonEncodable for RevocationRegistryPrivate {}

impl<'a> JsonDecodable<'a> for RevocationRegistryPrivate {}

impl JsonEncodable for Schema {}

impl<'a> JsonDecodable<'a> for Schema {}

impl JsonEncodable for PublicKey {}

impl<'a> JsonDecodable<'a> for PublicKey {}

impl JsonEncodable for SecretKey {}

impl<'a> JsonDecodable<'a> for SecretKey {}

impl JsonEncodable for RevocationPublicKey {}

impl<'a> JsonDecodable<'a> for RevocationPublicKey {}

impl JsonEncodable for RevocationSecretKey {}

impl<'a> JsonDecodable<'a> for RevocationSecretKey {}

impl JsonEncodable for Accumulator {}

impl<'a> JsonDecodable<'a> for Accumulator {}

impl JsonEncodable for AccumulatorPublicKey {}

impl<'a> JsonDecodable<'a> for AccumulatorPublicKey {}

impl JsonEncodable for AccumulatorSecretKey {}

impl<'a> JsonDecodable<'a> for AccumulatorSecretKey {}

impl JsonEncodable for ClaimRequest {}

impl<'a> JsonDecodable<'a> for ClaimRequest {}<|MERGE_RESOLUTION|>--- conflicted
+++ resolved
@@ -45,9 +45,7 @@
     pub issue_id: String
 }
 
-<<<<<<< HEAD
 #[derive(Clone, Debug, PartialEq, Eq, Serialize, Deserialize)]
-=======
 impl SchemaKey {
     pub fn new(name: String, version: String, issuer_id: String) -> SchemaKey {
         SchemaKey {
@@ -58,8 +56,6 @@
     }
 }
 
-#[derive(Clone, Debug, PartialEq, Eq)]
->>>>>>> 63d21f2f
 pub struct Schema {
     pub name: String,
     pub version: String,
@@ -67,21 +63,18 @@
     pub seq_no: i32
 }
 
-<<<<<<< HEAD
-#[derive(Debug, Serialize, Deserialize)]
-=======
 impl Schema {
-    pub fn new(name: String, version: String, attributes_names: HashSet<String>) -> Schema {
+    pub fn new(name: String, version: String, attributes_names: HashSet<String>, seq_no: i32) -> Schema {
         Schema {
             name: name,
             version: version,
-            attribute_names: attributes_names
-        }
-    }
-}
-
-#[derive(Debug)]
->>>>>>> 63d21f2f
+            attribute_names: attributes_names,
+            seq_no: seq_no
+        }
+    }
+}
+
+#[derive(Debug, Serialize, Deserialize)]
 pub struct PublicKey {
     pub n: BigNumber,
     pub s: BigNumber,
@@ -91,9 +84,6 @@
     pub z: BigNumber
 }
 
-<<<<<<< HEAD
-#[derive(Debug, Serialize, Deserialize)]
-=======
 impl PublicKey {
     pub fn new(n: BigNumber, s: BigNumber, rms: BigNumber, r: HashMap<String, BigNumber>,
                rctxt: BigNumber, z: BigNumber) -> PublicKey {
@@ -108,7 +98,7 @@
     }
 }
 
->>>>>>> 63d21f2f
+#[derive(Debug, Serialize, Deserialize)]
 pub struct RevocationPublicKey {
     pub g: PointG1,
     pub h: PointG1,
@@ -122,9 +112,6 @@
     pub x: GroupOrderElement
 }
 
-<<<<<<< HEAD
-#[derive(Debug, Serialize, Deserialize)]
-=======
 impl RevocationPublicKey {
     pub fn new(g: PointG1, h: PointG1, h0: PointG1, h1: PointG1, h2: PointG1, htilde: PointG1,
                u: PointG1, pk: PointG1, y: PointG1, x: GroupOrderElement) -> RevocationPublicKey {
@@ -143,15 +130,12 @@
     }
 }
 
->>>>>>> 63d21f2f
+#[derive(Debug, Serialize, Deserialize)]
 pub struct RevocationSecretKey {
     pub x: GroupOrderElement,
     pub sk: GroupOrderElement
 }
 
-<<<<<<< HEAD
-#[derive(Debug, Serialize, Deserialize)]
-=======
 impl RevocationSecretKey {
     pub fn new(x: GroupOrderElement, sk: GroupOrderElement) -> RevocationSecretKey {
         RevocationSecretKey {
@@ -161,16 +145,12 @@
     }
 }
 
-#[derive(Debug)]
->>>>>>> 63d21f2f
+#[derive(Debug, Serialize, Deserialize)]
 pub struct SecretKey {
     pub p: BigNumber,
     pub q: BigNumber
 }
 
-<<<<<<< HEAD
-#[derive(Debug, Serialize, Deserialize)]
-=======
 impl SecretKey {
     pub fn new(p: BigNumber, q: BigNumber) -> SecretKey {
         SecretKey {
@@ -180,14 +160,11 @@
     }
 }
 
->>>>>>> 63d21f2f
+#[derive(Debug, Serialize, Deserialize)]
 pub struct AccumulatorPublicKey {
     pub z: Pair
 }
 
-<<<<<<< HEAD
-#[derive(Debug, Serialize, Deserialize)]
-=======
 impl AccumulatorPublicKey {
     pub fn new(z: Pair) -> AccumulatorPublicKey {
         AccumulatorPublicKey {
@@ -196,14 +173,11 @@
     }
 }
 
->>>>>>> 63d21f2f
+#[derive(Debug, Serialize, Deserialize)]
 pub struct AccumulatorSecretKey {
     pub gamma: GroupOrderElement
 }
 
-<<<<<<< HEAD
-#[derive(Debug, Serialize, Deserialize)]
-=======
 impl AccumulatorSecretKey {
     pub fn new(gamma: GroupOrderElement) -> AccumulatorSecretKey {
         AccumulatorSecretKey {
@@ -212,9 +186,8 @@
     }
 }
 
->>>>>>> 63d21f2f
+#[derive(Debug, Serialize, Deserialize)]
 pub struct Accumulator {
-    //pub accumulator_id: i32, TODO looks like field is not needed
     pub acc: PointG1,
     pub v: HashSet<i32>,
     pub max_claim_num: i32,
@@ -222,10 +195,9 @@
 }
 
 impl Accumulator {
-    pub fn new(accumulator_id: i32, acc: PointG1, v: HashSet<i32>, max_claim_num: i32,
+    pub fn new(acc: PointG1, v: HashSet<i32>, max_claim_num: i32,
                current_i: i32) -> Accumulator {
         Accumulator {
-            accumulator_id: accumulator_id,
             acc: acc,
             v: v,
             max_claim_num: max_claim_num,
@@ -246,9 +218,6 @@
     pub v: HashSet<i32>
 }
 
-<<<<<<< HEAD
-#[derive(Debug, Serialize, Deserialize)]
-=======
 impl Witness {
     pub fn new(sigma_i: PointG1, u_i: PointG1, g_i: PointG1, omega: PointG1,
                v: HashSet<i32>) -> Witness {
@@ -262,7 +231,7 @@
     }
 }
 
->>>>>>> 63d21f2f
+#[derive(Debug, Serialize, Deserialize)]
 pub struct ClaimRequest {
     pub user_id: i32,
     pub u: BigNumber,
@@ -546,26 +515,6 @@
     pub predicate: Predicate
 }
 
-<<<<<<< HEAD
-pub struct RevocationClaimInitData {
-    pub u: PointG1,
-    pub v_prime: GroupOrderElement
-}
-
-
-pub struct NonRevocInitProof {
-    pub c_list_params: NonRevocProofXList,
-    pub tau_list_params: NonRevocProofXList,
-    pub c_list: NonRevocProofCList,
-    pub tau_list: NonRevocProofTauList
-}
-
-pub struct NonRevocProof {
-    pub x_list: NonRevocProofXList,
-    pub c_list: NonRevocProofCList
-}
-
-
 impl PrimaryEqualInitProof {
     pub fn as_list(&self) -> Result<Vec<BigNumber>, CryptoError> {
         Ok(vec![self.a_prime.clone()?])
@@ -576,8 +525,6 @@
     }
 }
 
-=======
->>>>>>> 63d21f2f
 impl PrimaryPrecicateGEInitProof {
     pub fn as_list(&self) -> Result<&Vec<BigNumber>, CryptoError> {
         Ok(&self.c_list)
