extern crate serde_json;
extern crate uuid;

use self::uuid::Uuid;

use errors::anoncreds::AnoncredsError;
use errors::sovrin::SovrinError;
use errors::common::CommonError;

use services::anoncreds::AnoncredsService;
use services::pool::PoolService;
use services::wallet::WalletService;
use services::anoncreds::types::{
    ClaimDefinition,
    ClaimDefinitionPrivate,
    ClaimJson,
    ClaimRequestJson,
    RevocationRegistry,
    RevocationRegistryPrivate,
    Schema
};
use std::rc::Rc;
use std::collections::HashMap;
use utils::json::{JsonDecodable, JsonEncodable};
use std::cell::RefCell;

pub enum IssuerCommand {
    CreateAndStoreClaimDefinition(
        i32, // wallet handle
        String, // schema json
        Option<String>, // signature type
        bool,
        Box<Fn(Result<(String, String), SovrinError>) + Send>),
    CreateAndStoreRevocationRegistry(
        i32, // wallet handle
        i32, // claim def seq no
        i32, // max claim num
        Box<Fn(Result<(String, String), SovrinError>) + Send>),
    CreateClaim(
        i32, // wallet handle
        String, // claim req json
        String, // claim json
        Option<i32>, // revoc reg seq no
        Option<i32>, // user revoc index
        Box<Fn(Result<(String, String), SovrinError>) + Send>),
    RevokeClaim(
        i32, // wallet handle
        i32, // claim def seq no
        i32, // revoc reg seq no
        i32, // user revoc index
        Box<Fn(Result<String, SovrinError>) + Send>),
}

pub struct IssuerCommandExecutor {
    pub anoncreds_service: Rc<AnoncredsService>,
    pub pool_service: Rc<PoolService>,
    pub wallet_service: Rc<WalletService>
}

impl IssuerCommandExecutor {
    pub fn new(anoncreds_service: Rc<AnoncredsService>,
               pool_service: Rc<PoolService>,
               wallet_service: Rc<WalletService>) -> IssuerCommandExecutor {
        IssuerCommandExecutor {
            anoncreds_service: anoncreds_service,
            pool_service: pool_service,
            wallet_service: wallet_service,
        }
    }

    pub fn execute(&self, command: IssuerCommand) {
        match command {
            IssuerCommand::CreateAndStoreClaimDefinition(wallet_handle, schema_json, signature_type, create_non_revoc, cb) => {
                info!(target: "issuer_command_executor", "CreateAndStoreClaim command received");
                self.create_and_store_claim_definition(wallet_handle, &schema_json,
                                                       signature_type.as_ref().map(String::as_str), create_non_revoc, cb);
            }
            IssuerCommand::CreateAndStoreRevocationRegistry(wallet_handle, claim_def_seq_no, max_claim_num, cb) => {
                info!(target: "issuer_command_executor", "CreateAndStoreRevocationRegistryRegistry command received");
                self.create_and_store_revocation_registry(wallet_handle, claim_def_seq_no, max_claim_num, cb);
            }
            IssuerCommand::CreateClaim(wallet_handle, claim_req_json, claim_json, revoc_reg_seq_no, user_revoc_index, cb) => {
                info!(target: "issuer_command_executor", "CreateClaim command received");
                self.create_and_store_claim(wallet_handle, &claim_req_json, &claim_json,
                                            revoc_reg_seq_no, user_revoc_index, cb);
            }
            IssuerCommand::RevokeClaim(wallet_handle, claim_def_seq_no, revoc_reg_seq_no,
                                       user_revoc_index, cb) => {
                info!(target: "issuer_command_executor", "RevokeClaim command received");
                self.revoke_claim(wallet_handle, claim_def_seq_no, revoc_reg_seq_no, user_revoc_index, cb);
            }
        };
    }

    fn create_and_store_claim_definition(&self,
                                         wallet_handle: i32,
                                         schema_json: &str,
                                         signature_type: Option<&str>,
                                         create_non_revoc: bool,
                                         cb: Box<Fn(Result<(String, String), SovrinError>) + Send>) {
        let result = self._create_and_store_claim_definition(wallet_handle, schema_json,
                                                             signature_type, create_non_revoc);
        cb(result)
    }

    fn _create_and_store_claim_definition(&self,
                                          wallet_handle: i32,
                                          schema_json: &str,
                                          signature_type: Option<&str>,
                                          create_non_revoc: bool) -> Result<(String, String), SovrinError> {
        let schema = Schema::from_json(schema_json)
            .map_err(|err| CommonError::InvalidStructure(format!("Invalid schema json: {}", err.to_string())))?;

        let (claim_definition, claim_definition_private) =
            self.anoncreds_service.issuer.generate_claim_definition(schema, signature_type, create_non_revoc)?;

        let claim_definition_json = ClaimDefinition::to_json(&claim_definition)
            .map_err(|err| CommonError::InvalidState(format!("Invalid claim definition json: {}", err.to_string())))?;
        let claim_definition_private_json = ClaimDefinitionPrivate::to_json(&claim_definition_private)
            .map_err(|err| CommonError::InvalidState(format!("Invalid claim definition private json: {}", err.to_string())))?;

        let uuid = Uuid::new_v4().to_string();

        self.wallet_service.set(wallet_handle, &format!("claim_definition::{}", &uuid), &claim_definition_json)?;
        self.wallet_service.set(wallet_handle, &format!("claim_definition_private::{}", &uuid), &claim_definition_private_json)?;

        Ok((claim_definition_json, uuid))
    }

    fn create_and_store_revocation_registry(&self,
                                            wallet_handle: i32,
                                            claim_def_seq_no: i32,
                                            max_claim_num: i32,
                                            cb: Box<Fn(Result<(String, String), SovrinError>) + Send>) {
        let result = self._create_and_store_revocation_registry(wallet_handle, claim_def_seq_no, max_claim_num);
        cb(result)
    }

    fn _create_and_store_revocation_registry(&self,
                                             wallet_handle: i32,
                                             claim_def_seq_no: i32,
                                             max_claim_num: i32) -> Result<(String, String), SovrinError> {
        let claim_def_uuid = self.wallet_service.get(wallet_handle, &format!("seq_no::{}", &claim_def_seq_no))?;
        let claim_def_json = self.wallet_service.get(wallet_handle, &format!("claim_definition::{}", &claim_def_uuid))?;
        let claim_def = ClaimDefinition::from_json(&claim_def_json)
            .map_err(|err| CommonError::InvalidState(format!("Invalid claim definition json: {}", err.to_string())))?;

        let pk_r = claim_def.public_key_revocation
            .ok_or(SovrinError::AnoncredsError(AnoncredsError::NotIssuedError("Revocation Public Key for this claim definition".to_string())))?;

        let (revocation_registry, revocation_registry_private) =
            self.anoncreds_service.issuer.issue_accumulator(&pk_r, max_claim_num, claim_def_seq_no)?;

        let uuid = Uuid::new_v4().to_string();

        let revocation_registry_json = RevocationRegistry::to_json(&revocation_registry)
            .map_err(|err| CommonError::InvalidState(format!("Invalid revocation registry: {}", err.to_string())))?;
        let revocation_registry_private_json = RevocationRegistryPrivate::to_json(&revocation_registry_private)
            .map_err(|err| CommonError::InvalidState(format!("Invalid revocation registry private: {}", err.to_string())))?;

        self.wallet_service.set(wallet_handle, &format!("revocation_registry::{}", &uuid), &revocation_registry_json)?;
        self.wallet_service.set(wallet_handle, &format!("revocation_registry_private::{}", &uuid), &revocation_registry_private_json)?;

        Ok((revocation_registry_json, uuid))
    }

    fn create_and_store_claim(&self,
                              wallet_handle: i32,
                              claim_req_json: &str,
                              claim_json: &str,
                              revoc_reg_seq_no: Option<i32>,
                              user_revoc_index: Option<i32>,
                              cb: Box<Fn(Result<(String, String), SovrinError>) + Send>) {
        let result = self._create_and_store_claim(wallet_handle, claim_req_json, claim_json, revoc_reg_seq_no, user_revoc_index);
        cb(result)
    }

    fn _create_and_store_claim(&self,
                               wallet_handle: i32,
                               claim_req_json: &str,
                               claim_json: &str,
                               revoc_reg_seq_no: Option<i32>,
                               user_revoc_index: Option<i32>) -> Result<(String, String), SovrinError> {
        let claim_req_json: ClaimRequestJson = ClaimRequestJson::from_json(claim_req_json)
            .map_err(|err| CommonError::InvalidStructure(format!("Invalid claim_req_json: {}", err.to_string())))?;

        let claim_def_uuid = self.wallet_service.get(wallet_handle, &format!("seq_no::{}", &claim_req_json.claim_def_seq_no))?;
        let claim_def_json = self.wallet_service.get(wallet_handle, &format!("claim_definition::{}", &claim_def_uuid))?;
        let claim_def_private_json = self.wallet_service.get(wallet_handle, &format!("claim_definition_private::{}", &claim_def_uuid))?;

        let claim_def = ClaimDefinition::from_json(&claim_def_json)
            .map_err(|err| CommonError::InvalidState(format!("Invalid claim_def_json: {}", err.to_string())))?;
        let claim_def_private = ClaimDefinitionPrivate::from_json(&claim_def_private_json)
            .map_err(|err| CommonError::InvalidState(format!("Invalid claim_def_private_json: {}", err.to_string())))?;

        if claim_def.public_key_revocation.is_some() && (revoc_reg_seq_no.is_none() || claim_req_json.claim_request.ur.is_none()) {
            return Err(SovrinError::AnoncredsError(AnoncredsError::NotIssuedError(format!("Revocation Sequence Number and Claim_request.ur are required for this claim"))))
        }

        let (revocation_registry, revocation_registry_private,
            mut revocation_registry_json, revocation_registry_uuid) = match revoc_reg_seq_no {
            Some(seq_no) => {
                let revocation_registry_uuid = self.wallet_service.get(wallet_handle, &format!("revocation_registry_uuid::{}", &seq_no))?;
                let revocation_registry_json = self.wallet_service.get(wallet_handle, &format!("revocation_registry::{}", &revocation_registry_uuid))?;
                let revocation_registry_private_json = self.wallet_service.get(wallet_handle, &format!("revocation_registry_private::{}", &revocation_registry_uuid))?;

                let revocation_registry = Some(RefCell::new(RevocationRegistry::from_json(&revocation_registry_json)
                    .map_err(|err| CommonError::InvalidState(format!("Invalid revocation_registry_json: {}", err.to_string())))?));
                let revocation_registry_private = Some(RevocationRegistryPrivate::from_json(&revocation_registry_private_json)
                    .map_err(|err| CommonError::InvalidState(format!("Invalid revocation_registry_private_json: {}", err.to_string())))?);

                (revocation_registry, revocation_registry_private, revocation_registry_json, revocation_registry_uuid)
            }
            _ => (None, None, String::new(), String::new())
        };

        let attributes: HashMap<String, Vec<String>> = serde_json::from_str(claim_json)
            .map_err(|err| CommonError::InvalidState(format!("Invalid claim_json: {}", err.to_string())))?;

        let claims = self.anoncreds_service.issuer.create_claim(
            &claim_def,
            &claim_def_private,
            &revocation_registry,
            &revocation_registry_private,
            &claim_req_json.claim_request,
            &attributes,
            user_revoc_index
        )?;

        if let Some(x) = revocation_registry {
            revocation_registry_json = RevocationRegistry::to_json(&x.borrow())
                .map_err(|err| CommonError::InvalidState(format!("Invalid revocation registry: {}", err.to_string())))?;
            self.wallet_service.set(wallet_handle, &format!("revocation_registry_uuid::{}", &revocation_registry_uuid), &revocation_registry_json)?;
        }

        let claim_json = ClaimJson::new(attributes, claim_req_json.claim_def_seq_no, revoc_reg_seq_no, claims, claim_def.schema_seq_no);

        let claim_json = ClaimJson::to_json(&claim_json)
            .map_err(|err| CommonError::InvalidState(format!("Invalid claim_json: {}", err.to_string())))?;

        Ok((revocation_registry_json, claim_json))
    }

    fn revoke_claim(&self,
                    wallet_handle: i32,
                    claim_def_seq_no: i32,
                    revoc_reg_seq_no: i32,
                    user_revoc_index: i32,
                    cb: Box<Fn(Result<String, SovrinError>) + Send>) {
        let result = self._revoke_claim(wallet_handle, claim_def_seq_no, revoc_reg_seq_no, user_revoc_index);
        cb(result)
    }

    fn _revoke_claim(&self,
                     wallet_handle: i32,
                     claim_def_seq_no: i32,
                     revoc_reg_seq_no: i32,
                     user_revoc_index: i32) -> Result<String, SovrinError> {
        let revocation_registry_uuid = self.wallet_service.get(wallet_handle, &format!("revocation_registry_uuid::{}", &revoc_reg_seq_no))?;
        let revocation_registry_json = self.wallet_service.get(wallet_handle, &format!("revocation_registry::{}", &revocation_registry_uuid))?;
        let revocation_registry_private_json = self.wallet_service.get(wallet_handle, &format!("revocation_registry_private::{}", &revocation_registry_uuid))?;

        let revocation_registry = RevocationRegistry::from_json(&revocation_registry_json)
            .map_err(|err| CommonError::InvalidState(format!("Invalid revocation_registry_json: {}", err.to_string())))?;
        let revocation_registry_private = RevocationRegistryPrivate::from_json(&revocation_registry_private_json)
            .map_err(|err| CommonError::InvalidState(format!("Invalid revocation_registry_private_json: {}", err.to_string())))?;

        let revocation_registry = RefCell::new(revocation_registry);

        self.anoncreds_service.issuer.revoke(
            &revocation_registry,
<<<<<<< HEAD
            &revocation_registry_private.tails_dash,
            user_revoc_index
        )?;
=======
            &revocation_registry_private.tails,
            user_revoc_index)?;
>>>>>>> 82531919

        let revoc_reg_update_json = RevocationRegistry::to_json(&revocation_registry.borrow())
            .map_err(|err| CommonError::InvalidState(format!("Invalid revocation registry: {}", err.to_string())))?;
        self.wallet_service.set(wallet_handle, &format!("revocation_registry_uuid::{}", &revocation_registry_uuid), &revoc_reg_update_json)?;

        Ok(revoc_reg_update_json)
    }
}<|MERGE_RESOLUTION|>--- conflicted
+++ resolved
@@ -269,14 +269,9 @@
 
         self.anoncreds_service.issuer.revoke(
             &revocation_registry,
-<<<<<<< HEAD
             &revocation_registry_private.tails_dash,
             user_revoc_index
         )?;
-=======
-            &revocation_registry_private.tails,
-            user_revoc_index)?;
->>>>>>> 82531919
 
         let revoc_reg_update_json = RevocationRegistry::to_json(&revocation_registry.borrow())
             .map_err(|err| CommonError::InvalidState(format!("Invalid revocation registry: {}", err.to_string())))?;
