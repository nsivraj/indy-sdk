use utils::json::{JsonDecodable, JsonEncodable};
use errors::signus::SignusError;
use errors::common::CommonError;
use errors::crypto::CryptoError;
use errors::wallet::WalletError;
use errors::sovrin::SovrinError;
use services::signus::types::{MyDidInfo, MyIdentityInfo, MyDid, TheirDid};

use services::anoncreds::AnoncredsService;
use services::pool::PoolService;
use services::wallet::WalletService;
use services::signus::SignusService;
use std::rc::Rc;
use std::str;
use std::cell::RefCell;

use commands::ledger::{LedgerCommand};
use commands::{Command, CommandExecutor};
use std::collections::HashMap;
use utils::sequence::SequenceUtils;

use super::utils::check_wallet_and_pool_handles_consistency;

pub enum SignusCommand {
    CreateAndStoreMyDid(
        i32, // wallet handle
        String, // did json
        Box<Fn(Result<(String, String, String), SovrinError>) + Send>),
    ReplaceKeys(
        i32, // wallet handle
        String, // identity json
        String, // did
        Box<Fn(Result<(String, String), SovrinError>) + Send>),
    StoreTheirDid(
        i32, // wallet handle
        String, // identity json
        Box<Fn(Result<(), SovrinError>) + Send>),
    Sign(
        i32, // wallet handle
        String, // did
        String, // msg
        Box<Fn(Result<String, SovrinError>) + Send>),
    VerifySignature(
        i32, // wallet handle
        i32, // pool_handle,
        String, // did
        String, // signed message
        Box<Fn(Result<bool, SovrinError>) + Send>),
    VerifySignatureGetNymAck(
        i32, // wallet handle
        String, // signed message
        i32, //callback id
        Result<String, SovrinError>) /* result json or error)*/,
    Encrypt(
        i32, // wallet handle
        i32, // pool handle
        String, // my_did
        String, // did
        String, // msg
        Box<Fn(Result<(String, String), SovrinError>) + Send>),
    EncryptGetNymAck(
        i32, // wallet handle
        String, // my_did
        String, // msg
        i32, //cb_id
        Result<String, SovrinError> //result
    ),
    Decrypt(
        i32, // wallet handle
        String, // my_did
        String, // did
        String, // encrypted msg
        String, // nonce
        Box<Fn(Result<String, SovrinError>) + Send>)
}

pub struct SignusCommandExecutor {
    anoncreds_service: Rc<AnoncredsService>,
    pool_service: Rc<PoolService>,
    wallet_service: Rc<WalletService>,
    signus_service: Rc<SignusService>,
    verify_callbacks: RefCell<HashMap<i32, Box<Fn(Result<bool, SovrinError>)>>>,
    encrypt_callbacks: RefCell<HashMap<i32, Box<Fn(Result<(String, String), SovrinError>)>>>,

}

impl SignusCommandExecutor {
    pub fn new(anoncreds_service: Rc<AnoncredsService>,
               pool_service: Rc<PoolService>,
               wallet_service: Rc<WalletService>,
               signus_service: Rc<SignusService>) -> SignusCommandExecutor {
        SignusCommandExecutor {
            anoncreds_service: anoncreds_service,
            pool_service: pool_service,
            wallet_service: wallet_service,
            signus_service: signus_service,
            verify_callbacks: RefCell::new(HashMap::new()),
            encrypt_callbacks: RefCell::new(HashMap::new()),
        }
    }

    pub fn execute(&self, command: SignusCommand) {
        match command {
            SignusCommand::CreateAndStoreMyDid(wallet_handle, did_json, cb) => {
                info!(target: "signus_command_executor", "CreateAndStoreMyDid command received");
                self.create_and_store_my_did(wallet_handle, &did_json, cb);
            }
            SignusCommand::ReplaceKeys(wallet_handle, identity_json, did, cb) => {
                info!(target: "signus_command_executor", "ReplaceKeys command received");
                self.replace_keys(wallet_handle, &identity_json, &did, cb);
            }
            SignusCommand::StoreTheirDid(wallet_handle, identity_json, cb) => {
                info!(target: "signus_command_executor", "StoreTheirDid command received");
                self.store_their_did(wallet_handle, &identity_json, cb);
            }
            SignusCommand::Sign(wallet_handle, did, msg, cb) => {
                info!(target: "signus_command_executor", "Sign command received");
                self.sign(wallet_handle, &did, &msg, cb);
            }
            SignusCommand::VerifySignature(wallet_handle, pool_handle, did, signed_msg, cb) => {
                info!(target: "signus_command_executor", "VerifySignature command received");
                self.verify_signature(wallet_handle, pool_handle, &did, &signed_msg, cb);
            }
            SignusCommand::VerifySignatureGetNymAck(wallet_handle, signed_msg, cb_id, result) => {
                info!(target: "signus_command_executor", "VerifySignatureGetNymAck command received");
                self.verify_signature_get_nym_ack(wallet_handle, &signed_msg, cb_id, result);
            }
            SignusCommand::Encrypt(wallet_handle, pool_handle, my_did, did, msg, cb) => {
                info!(target: "signus_command_executor", "Encrypt command received");
                self.encrypt(wallet_handle, pool_handle, &my_did, &did, &msg, cb);
            }
            SignusCommand::EncryptGetNymAck(wallet_handle, my_did, msg, cb_id, result) => {
                info!(target: "signus_command_executor", "EncryptGetNymAck command received");
                self.encrypt_get_nym_ack(wallet_handle, &my_did, &msg, cb_id, result);
            }
            SignusCommand::Decrypt(wallet_handle, my_did, did, encrypted_msg, nonce, cb) => {
                info!(target: "signus_command_executor", "Decrypt command received");
                self.decrypt(wallet_handle, &my_did, &did, &encrypted_msg, &nonce, cb);
            }
        };
    }

    fn create_and_store_my_did(&self,
                               wallet_handle: i32,
                               did_json: &str,
                               cb: Box<Fn(Result<(String, String, String), SovrinError>) + Send>) {
        cb(self._create_and_store_my_did(wallet_handle, did_json));
    }

    fn _create_and_store_my_did(&self, wallet_handle: i32, did_json: &str) -> Result<(String, String, String), SovrinError> {
        let did_info = MyDidInfo::from_json(&did_json)
            .map_err(|_| CommonError::InvalidStructure(format!("Invalid did json")))?;

        let my_did = self.signus_service.create_my_did(&did_info)?;
        let my_did_json = my_did.to_json().map_err(|_| CommonError::InvalidState(format!("Invalid my did")))?;

        self.wallet_service.set(wallet_handle, &format!("my_did::{}", my_did.did), &my_did_json)?;

        Ok((my_did.did, my_did.ver_key, my_did.public_key))
    }

    fn replace_keys(&self,
                    wallet_handle: i32,
                    identity_json: &str,
                    did: &str,
                    cb: Box<Fn(Result<(String, String), SovrinError>) + Send>) {
        cb(self._replace_keys(wallet_handle, identity_json, did));
    }

    fn _replace_keys(&self,
                     wallet_handle: i32,
                     identity_json: &str,
                     did: &str) -> Result<(String, String), SovrinError> {
        let identity_info: MyIdentityInfo = MyIdentityInfo::from_json(identity_json)
            .map_err(|_| CommonError::InvalidStructure(format!("Invalid identity json")))?;

        let did_info = MyDidInfo::new(Some(did.to_string()), identity_info.seed, identity_info.crypto_type);

        let my_did = self.signus_service.create_my_did(&did_info)?;
        let my_did_json = my_did.to_json()
            .map_err(|_| CommonError::InvalidState(format!("Invalid my did")))?;

        self.wallet_service.set(wallet_handle, &format!("my_did::{}", my_did.did), &my_did_json)?;

        Ok((my_did.ver_key, my_did.public_key))
    }

    fn store_their_did(&self,
                       wallet_handle: i32,
                       identity_json: &str,
                       cb: Box<Fn(Result<(), SovrinError>) + Send>) {
        cb(self._store_their_did(wallet_handle, identity_json));
    }

    fn _store_their_did(&self,
                        wallet_handle: i32,
                        identity_json: &str) -> Result<(), SovrinError> {
        let their_did = TheirDid::from_json(identity_json).map_err(|err| CommonError::InvalidStructure(format!("Invalid identity json")))?;

        if their_did.pk.is_none() && their_did.verkey.is_none() {
            return Err(SovrinError::CommonError(
                CommonError::InvalidStructure(format!("Either public_key or verkey must be provided"))
            ))
        }

        self.wallet_service.set(wallet_handle, &format!("their_did::{}", their_did.did), &identity_json)?;
        Ok(())
    }

    fn sign(&self,
            wallet_handle: i32,
            did: &str,
            msg: &str,
            cb: Box<Fn(Result<String, SovrinError>) + Send>) {
        cb(self._sign(wallet_handle, did, msg));
    }

    fn _sign(&self,
             wallet_handle: i32,
             did: &str,
             msg: &str) -> Result<String, SovrinError> {
        let my_did_json = self.wallet_service.get(wallet_handle, &format!("my_did::{}", did))?;
        let my_did = MyDid::from_json(&my_did_json).map_err(|_| CommonError::InvalidState((format!("Invalid my did json"))))?;

        let signed_msg = self.signus_service.sign(&my_did, msg)?;
        Ok(signed_msg)
    }

    fn verify_signature(&self,
                        wallet_handle: i32,
                        pool_handle: i32,
                        did: &str,
                        signed_msg: &str,
<<<<<<< HEAD
                        cb: Box<Fn(Result<bool, SovrinError>) + Send>) {
        let load_verkey_from_ledger = move |cb| {
=======
                        cb: Box<Fn(Result<bool, SignusError>) + Send>) {
        let load_verkey_from_ledger = move |cb: Box<Fn(Result<bool, SignusError>)>| {
>>>>>>> c36ee9f4
            let signed_msg = signed_msg.to_string();
            let get_nym_request = "".to_string(); //TODO add build_nym_request function in ledger service
            let cb_id: i32 = SequenceUtils::get_next_id();

            match self.verify_callbacks.try_borrow_mut() {
                Ok(mut verify_callbacks) => {
                    check_wallet_and_pool_handles_consistency!(self.wallet_service, self.pool_service,
                                                   wallet_handle, pool_handle, cb); //TODO pop at top level ?

                    verify_callbacks.insert(cb_id, cb);

                    CommandExecutor::instance()
                        .send(Command::Ledger(LedgerCommand::SubmitRequest(
                            pool_handle,
                            get_nym_request,
                            Box::new(move |result| {
                                CommandExecutor::instance()
                                    .send(Command::Signus(SignusCommand::VerifySignatureGetNymAck(
                                        wallet_handle,
                                        signed_msg.clone(),
                                        cb_id,
                                        result
                                    ))).unwrap();
                            })
                        ))).unwrap();
                }
                Err(err) => cb(Err(SovrinError::SignusError(SignusError::CryptoError(CryptoError::BackendError(format!("{:?}", err))))))
            }
        };

        match self.wallet_service.get_not_expired(wallet_handle, &format!("their_did::{}", did)) {
            Ok(their_did_json) => {
                let their_did = TheirDid::from_json(&their_did_json);
                if their_did.is_err() {
                    return cb(Err(SovrinError::SignusError(SignusError::CryptoError(CryptoError::InvalidStructure(format!("Invalid their did json"))))))
                }

                let their_did: TheirDid = their_did.unwrap();

                match their_did.verkey {
                    Some(_) => cb(self.signus_service.verify(&their_did, signed_msg).map_err(|err| SovrinError::SignusError(err))),
                    None => load_verkey_from_ledger(cb)
                }
            }
            Err(WalletError::NotFound(_)) => load_verkey_from_ledger(cb),
            _ => cb(Err(SovrinError::WalletError(WalletError::BackendError(format!("Wallet error")))))
        }
    }

    fn verify_signature_get_nym_ack(&self,
                                    wallet_handle: i32,
                                    signed_msg: &str,
                                    cb_id: i32,
                                    result: Result<String, SovrinError>) {
        match self.verify_callbacks.try_borrow_mut() {
            Ok(mut cbs) => {
                let cb = cbs.remove(&cb_id);

                if cb.is_none() {
                    error!("Can't process Signus::VerifySignatureGetNymAck for handle {} - appropriate callback not found!", cb_id)
                }
                let cb = cb.unwrap();

                match result {
                    Ok(their_did_json) =>
                        cb(self._verify_signature_get_nym_ack(wallet_handle, &their_did_json, signed_msg)),
                    Err(err) => cb(Err(err))
                }
            }
            Err(err) => error!("{:?}", err)
        }
    }

    fn _verify_signature_get_nym_ack(&self,
                                     wallet_handle: i32,
                                     their_did_json: &str,
                                     signed_msg: &str) -> Result<bool, SovrinError> {
        let their_did = TheirDid::from_json(&their_did_json).map_err(|_| CommonError::InvalidState(format!("Invalid their did json")))?;
        self.wallet_service.set(wallet_handle, &format!("their_did::{}", their_did.did), &their_did_json)?;
        self.signus_service.verify(&their_did, &signed_msg).map_err(|err| SovrinError::SignusError(err))
    }

    fn encrypt(&self,
               wallet_handle: i32,
               pool_handle: i32,
               my_did: &str,
               did: &str,
               msg: &str,
               cb: Box<Fn(Result<(String, String), SovrinError>) + Send>) {
        let load_public_key_from_ledger = move |cb| {
            let msg = msg.to_string();
            let my_did = my_did.to_string();
            let get_nym_request = "".to_string(); //TODO add build_nym_request function in ledger service
            let cb_id: i32 = SequenceUtils::get_next_id();

            match self.encrypt_callbacks.try_borrow_mut() {
                Ok(mut encrypt_callbacks) => {
                    encrypt_callbacks.insert(cb_id, cb);

                    CommandExecutor::instance()
                        .send(Command::Ledger(LedgerCommand::SubmitRequest(
                            pool_handle,
                            get_nym_request,
                            Box::new(move |result| {
                                CommandExecutor::instance()
                                    .send(Command::Signus(SignusCommand::EncryptGetNymAck(
                                        wallet_handle,
                                        msg.clone(),
                                        my_did.clone(),
                                        cb_id,
                                        result
                                    ))).unwrap();
                            })
                        ))).unwrap();
                }
                Err(err) => cb(Err(SovrinError::SignusError(SignusError::CryptoError(CryptoError::BackendError(format!("{:?}", err))))))
            }
        };

        check_wallet_and_pool_handles_consistency!(self.wallet_service, self.pool_service,
                                                   wallet_handle, pool_handle, cb);

        match self.wallet_service.get_not_expired(wallet_handle, &format!("their_did::{}", did)) {
            Ok(their_did_json) => {
                let their_did = TheirDid::from_json(&their_did_json);
                if their_did.is_err() {
                    return cb(Err(SovrinError::CommonError(CommonError::InvalidState(format!("Invalid their did json")))))
                }
                let their_did: TheirDid = their_did.unwrap();

                let my_did_json = self.wallet_service.get(wallet_handle, &format!("my_did::{}", my_did));
                if my_did_json.is_err() {
                    return cb(Err(SovrinError::WalletError(WalletError::NotFound(format!("My Did not found")))))
                }
                let my_did_json = my_did_json.unwrap();

                let my_did = MyDid::from_json(&my_did_json);
                if my_did.is_err() {
                    return cb(Err(SovrinError::CommonError(CommonError::InvalidState(format!("Invalid my did json")))))
                }
                let my_did: MyDid = my_did.unwrap();

                match their_did.pk {
                    Some(_) => cb(self.signus_service.encrypt(&my_did, &their_did, msg).map_err(|err| SovrinError::SignusError(err))),
                    None => load_public_key_from_ledger(cb)
                }
            }
            Err(WalletError::NotFound(_)) => load_public_key_from_ledger(cb),
            _ => cb(Err(SovrinError::WalletError(WalletError::BackendError(format!("Wallet error")))))
        }
    }

    fn encrypt_get_nym_ack(&self,
                           wallet_handle: i32,
                           my_did: &str,
                           msg: &str,
                           cb_id: i32,
                           result: Result<String, SovrinError>) {
        match self.encrypt_callbacks.try_borrow_mut() {
            Ok(mut cbs) => {
                let cb = cbs.remove(&cb_id);

                if cb.is_none() {
                    error!("Can't process Signus::EncryptGetNymAck for handle {} - appropriate callback not found!", cb_id)
                }
                let cb = cb.unwrap();

                match result {
                    Ok(their_did_json) =>
                        cb(self._encrypt_get_nym_ack(wallet_handle, my_did, &their_did_json, msg)),
                    Err(err) => cb(Err(err))
                }
            }
            Err(err) => error!("{:?}", err)
        }
    }

    fn _encrypt_get_nym_ack(&self,
                            wallet_handle: i32,
                            my_did: &str,
                            their_did_json: &str,
                            msg: &str) -> Result<(String, String), SovrinError> {
        let my_did = MyDid::from_json(&my_did).map_err(|_| CommonError::InvalidState(format!("Invalid my did json")))?;
        let their_did = TheirDid::from_json(&their_did_json).map_err(|_| CommonError::InvalidState(format!("Invalid their did json")))?;

        self.wallet_service.set(wallet_handle, &format!("their_did::{}", their_did.did), &their_did_json)?;

        self.signus_service.encrypt(&my_did, &their_did, &msg)
            .map_err(|err| SovrinError::SignusError(err))
    }

    fn _encrypt(&self,
                wallet_handle: i32,
                my_did: &str,
                did: &str,
                msg: &str) -> Result<(String, String), SovrinError> {
        let my_did_json = self.wallet_service.get(wallet_handle, &format!("my_did::{}", my_did))?;
        let my_did = MyDid::from_json(&my_did_json).map_err(|err| CommonError::InvalidState(err.to_string()))?;

        let their_did_json = self.wallet_service.get(wallet_handle, &format!("their_did::{}", did))?;
        let their_did = TheirDid::from_json(&their_did_json).map_err(|err| CommonError::InvalidState(err.to_string()))?;

        self.signus_service.encrypt(&my_did, &their_did, msg)
            .map_err(|err| SovrinError::SignusError(err))
    }

    fn decrypt(&self,
               wallet_handle: i32,
               my_did: &str,
               did: &str,
               encrypted_msg: &str,
               nonce: &str,
               cb: Box<Fn(Result<String, SovrinError>) + Send>) {
        cb(self._decrypt(wallet_handle, my_did, did, encrypted_msg, nonce));
    }

    fn _decrypt(&self,
                wallet_handle: i32,
                my_did: &str,
                did: &str,
                encrypted_msg: &str,
                nonce: &str) -> Result<String, SovrinError> {
        let my_did_json = self.wallet_service.get(wallet_handle, &format!("my_did::{}", my_did))?;
        let my_did = MyDid::from_json(&my_did_json).map_err(|err| CommonError::InvalidState(err.to_string()))?;

        let their_did_json = self.wallet_service.get(wallet_handle, &format!("their_did::{}", did))?;
        let their_did = TheirDid::from_json(&their_did_json).map_err(|err| CommonError::InvalidState(err.to_string()))?;

        self.signus_service.decrypt(&my_did, &their_did, encrypted_msg, nonce)
            .map_err(|err| SovrinError::SignusError(err))
    }
}<|MERGE_RESOLUTION|>--- conflicted
+++ resolved
@@ -231,13 +231,8 @@
                         pool_handle: i32,
                         did: &str,
                         signed_msg: &str,
-<<<<<<< HEAD
-                        cb: Box<Fn(Result<bool, SovrinError>) + Send>) {
-        let load_verkey_from_ledger = move |cb| {
-=======
                         cb: Box<Fn(Result<bool, SignusError>) + Send>) {
         let load_verkey_from_ledger = move |cb: Box<Fn(Result<bool, SignusError>)>| {
->>>>>>> c36ee9f4
             let signed_msg = signed_msg.to_string();
             let get_nym_request = "".to_string(); //TODO add build_nym_request function in ledger service
             let cb_id: i32 = SequenceUtils::get_next_id();
