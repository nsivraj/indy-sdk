extern crate indy_crypto;

use std::error;
use std::error::Error;
use std::io;
use std::fmt;
use std::string::FromUtf8Error;

use rusqlite;
use serde_json;
use base64;

use api::ErrorCode;
use errors::common::CommonError;
use errors::ToErrorCode;


#[derive(Debug)]
pub enum WalletError {
    InvalidHandle(String),
    UnknownType(String),
    TypeAlreadyRegistered(String),
    AlreadyExists(String),
    NotFound(String),
    IncorrectPool(String),
    PluggedWalletError(ErrorCode),
    AlreadyOpened(String),
    AccessFailed(String),
    CommonError(CommonError),
    InputError(String),
    EncodingError(String),
    StorageError(String),
    EncryptionError(String),
    ItemNotFound,
    ItemAlreadyExists,
    QueryError(String),
}


impl fmt::Display for WalletError {
    fn fmt(&self, f: &mut fmt::Formatter) -> fmt::Result {
        match *self {
            WalletError::InvalidHandle(ref description) => write!(f, "Invalid wallet handle was passed: {}", description),
            WalletError::UnknownType(ref description) => write!(f, "Unknown wallet type: {}", description),
            WalletError::TypeAlreadyRegistered(ref description) => write!(f, "Wallet type already registered: {}", description),
            WalletError::AlreadyExists(ref description) => write!(f, "Wallet with this name already exists: {}", description),
            WalletError::NotFound(ref description) => write!(f, "Wallet not found: {}", description),
            WalletError::IncorrectPool(ref description) => write!(f, "Wallet used with different pool: {}", description),
            WalletError::PluggedWalletError(err_code) => write!(f, "Plugged wallet error: {}", err_code as i32),
            WalletError::AlreadyOpened(ref description) => write!(f, "Wallet already opened: {}", description),
            WalletError::AccessFailed(ref description) => write!(f, "Wallet security error: {}", description),
            WalletError::CommonError(ref err) => err.fmt(f),
            WalletError::InputError(ref description) => write!(f, "Wallet input error: {}", description),
            WalletError::EncodingError(ref description) => write!(f, "Wallet encoding error: {}", description),
            WalletError::StorageError(ref description) => write!(f, "Wallet storage error occurred. Description: {}", description),
            WalletError::EncryptionError(ref description) => write!(f, "Wallet encryption error occurred. Description: {}", description),
            WalletError::ItemNotFound => write!(f, "Item not found"),
            WalletError::ItemAlreadyExists => write!(f, "Item already exists"),
            WalletError::QueryError(ref description) => write!(f, "{}", description)
        }
    }
}

impl error::Error for WalletError {
    fn description(&self) -> &str {
        match *self {
            WalletError::InvalidHandle(ref description) => description,
            WalletError::UnknownType(ref description) => description,
            WalletError::TypeAlreadyRegistered(ref description) => description,
            WalletError::AlreadyExists(ref description) => description,
            WalletError::NotFound(ref description) => description,
            WalletError::IncorrectPool(ref description) => description,
            WalletError::PluggedWalletError(_) => "Plugged wallet error",
            WalletError::AlreadyOpened(ref description) => description,
            WalletError::AccessFailed(ref description) => description,
            WalletError::CommonError(ref err) => err.description(),
            WalletError::InputError(ref description) => description,
            WalletError::EncodingError(ref description) => description,
            WalletError::StorageError(ref description) => description,
            WalletError::EncryptionError(ref description) => description,
            WalletError::ItemNotFound => "Item not found",
            WalletError::ItemAlreadyExists => "Item already exists",
            WalletError::QueryError(ref description) => description,
        }
    }

    fn cause(&self) -> Option<&error::Error> {
        match *self {
            WalletError::InvalidHandle(_) => None,
            WalletError::UnknownType(_) => None,
            WalletError::TypeAlreadyRegistered(_) => None,
            WalletError::AlreadyExists(_) => None,
            WalletError::NotFound(_) => None,
            WalletError::IncorrectPool(_) => None,
            WalletError::PluggedWalletError(_) => None,
            WalletError::AlreadyOpened(_) => None,
            WalletError::AccessFailed(_) => None,
            WalletError::CommonError(ref err) => Some(err),
            WalletError::InputError(_) => None,
            WalletError::EncodingError(_) => None,
            WalletError::StorageError(_) => None,
            WalletError::EncryptionError(_) => None,
            WalletError::ItemNotFound => None,
            WalletError::ItemAlreadyExists => None,
            WalletError::QueryError(_) => None,
        }
    }
}

impl ToErrorCode for WalletError {
    fn to_error_code(&self) -> ErrorCode {
        match *self {
            WalletError::InvalidHandle(_) => ErrorCode::WalletInvalidHandle,
            WalletError::UnknownType(_) => ErrorCode::WalletUnknownTypeError,
            WalletError::TypeAlreadyRegistered(_) => ErrorCode::WalletTypeAlreadyRegisteredError,
            WalletError::AlreadyExists(_) => ErrorCode::WalletAlreadyExistsError,
            WalletError::NotFound(_) => ErrorCode::WalletNotFoundError,
            WalletError::IncorrectPool(_) => ErrorCode::WalletIncompatiblePoolError,
            WalletError::PluggedWalletError(err_code) => err_code,
            WalletError::AlreadyOpened(_) => ErrorCode::WalletAlreadyOpenedError,
            WalletError::AccessFailed(_) => ErrorCode::WalletAccessFailed,
            WalletError::CommonError(ref err) => err.to_error_code(),
            WalletError::InputError(_) => ErrorCode::WalletInputError,
            WalletError::EncodingError(_) => ErrorCode::WalletDecodingError,
            WalletError::StorageError(_) => ErrorCode::WalletStorageError,
            WalletError::EncryptionError(_) => ErrorCode::WalletEncryptonError,
            WalletError::ItemNotFound => ErrorCode::WalletItemNotFound,
            WalletError::ItemAlreadyExists => ErrorCode::WalletItemAlreadyExists,
            WalletError::QueryError(_) => ErrorCode::WalletQueryError,
        }
    }
}

impl From<io::Error> for WalletError {
    fn from(err: io::Error) -> WalletError {
        WalletError::CommonError(CommonError::IOError((err)))
    }
}

impl From<indy_crypto::errors::IndyCryptoError> for WalletError {
    fn from(err: indy_crypto::errors::IndyCryptoError) -> Self {
        WalletError::CommonError(CommonError::from(err))
    }
}

<<<<<<< HEAD

impl From<WalletStorageError> for WalletError {
    fn from(err: WalletStorageError) -> Self {
        match err {
            WalletStorageError::AlreadyExists => WalletError::AlreadyExists(String::from("Storage already exists")),
            WalletStorageError::NotFound => WalletError::NotFound(String::from("Storage not found")),
            WalletStorageError::ItemNotFound => WalletError::ItemNotFound,
            WalletStorageError::ItemAlreadyExists => WalletError::ItemAlreadyExists,
            WalletStorageError::PluggedStorageError(code) => WalletError::PluggedWalletError(code),
            _ => WalletError::StorageError(err.description().to_string())
        }
    }
}

impl From<WalletQueryError> for WalletError {
    fn from(err: WalletQueryError) -> Self {
        WalletError::QueryError(format!("Invalid wallet query: {}", err.description()))
    }
}

impl From<FromUtf8Error> for WalletError {
    fn from(err: FromUtf8Error) -> Self {
        WalletError::EncodingError(format!("Failed to decode input into utf8: {}", err.description()))
    }
}

impl From<base64::DecodeError> for WalletError {
    fn from(err: base64::DecodeError) -> Self {
        WalletError::EncodingError(format!("Failed to decode input into base64: {}", err.description()))
    }
}

impl From<serde_json::Error> for WalletError {
    fn from(err: serde_json::Error) -> Self {
        WalletError::EncodingError(format!("Failed to decode input into json: {}", err.description()))
    }
}


#[derive(Debug)]
pub enum WalletStorageError {
    AlreadyExists,
    NotFound,
    ConfigError,
    ItemNotFound,
    ItemAlreadyExists,
    IOError(String),
    PluggedStorageError(ErrorCode)
}


impl From<rusqlite::Error> for WalletStorageError {
    fn from(err: rusqlite::Error) -> WalletStorageError {
        WalletStorageError::IOError(format!("IO error during storage operation: {}", err.description()))
    }
}

impl From<io::Error> for WalletStorageError {
    fn from(err: io::Error) -> WalletStorageError {
        WalletStorageError::IOError(err.description().to_string())
    }
}

impl From<serde_json::Error> for WalletStorageError {
    fn from(_err: serde_json::Error) -> WalletStorageError {
        WalletStorageError::ConfigError
    }
}



impl error::Error for WalletStorageError {
    fn description(&self) -> &str {
        match *self {
            WalletStorageError::AlreadyExists => "Storage already created",
            WalletStorageError::NotFound => "Storage not found",
            WalletStorageError::ConfigError => "Storage configuration is invalid",
            WalletStorageError::ItemNotFound => "Item not found",
            WalletStorageError::ItemAlreadyExists => "Item already exists",
            WalletStorageError::PluggedStorageError(err_code) => "Plugged storage error",
            WalletStorageError::IOError(ref s) => s,
        }
    }
}


impl fmt::Display for WalletStorageError {
    fn fmt(&self, f: &mut fmt::Formatter) -> fmt::Result {
        match *self {
            WalletStorageError::AlreadyExists => write!(f, "Storage already created"),
            WalletStorageError::NotFound => write!(f, "Storage not found"),
            WalletStorageError::ConfigError => write!(f, "Storage configuration is invalid"),
            WalletStorageError::ItemNotFound => write!(f, "Item not found"),
            WalletStorageError::ItemAlreadyExists => write!(f, "Item already exists"),
            WalletStorageError::IOError(ref s) => write!(f, "IO error occurred during storage operation: {}", s),
            WalletStorageError::PluggedStorageError(err_code) => write!(f, "Plugged storage error: {}", err_code as i32),
        }
    }
}


#[derive(Debug)]
pub enum WalletQueryError {
    ParsingErr(String),
    StructureErr(String),
    ValueErr(String),
}

impl fmt::Display for WalletQueryError {
    fn fmt(&self, f: &mut fmt::Formatter) -> fmt::Result {
        match *self {
            WalletQueryError::ParsingErr(ref s) | WalletQueryError::StructureErr(ref s) | WalletQueryError::ValueErr(ref s) => f.write_str(s)
        }
    }
}
impl error::Error for WalletQueryError {
    fn description(&self) -> &str {
        match *self {
            WalletQueryError::ParsingErr(ref s) | WalletQueryError::StructureErr(ref s) | WalletQueryError::ValueErr(ref s) => s,
        }
    }
}

impl From<serde_json::Error> for WalletQueryError {
    fn from(err: serde_json::Error) -> WalletQueryError {
        WalletQueryError::ParsingErr(err.to_string())
=======
impl From<CommonError> for WalletError {
    fn from(err: CommonError) -> WalletError {
        WalletError::CommonError(err)
>>>>>>> 4f53d293
    }
}<|MERGE_RESOLUTION|>--- conflicted
+++ resolved
@@ -143,7 +143,6 @@
     }
 }
 
-<<<<<<< HEAD
 
 impl From<WalletStorageError> for WalletError {
     fn from(err: WalletStorageError) -> Self {
@@ -270,10 +269,11 @@
 impl From<serde_json::Error> for WalletQueryError {
     fn from(err: serde_json::Error) -> WalletQueryError {
         WalletQueryError::ParsingErr(err.to_string())
-=======
+    }
+}
+
 impl From<CommonError> for WalletError {
     fn from(err: CommonError) -> WalletError {
         WalletError::CommonError(err)
->>>>>>> 4f53d293
     }
 }