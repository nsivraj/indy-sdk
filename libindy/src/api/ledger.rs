--- conflicted
+++ resolved
@@ -1839,26 +1839,9 @@
 ///
 /// #Params
 /// command_handle: command handle to map callback to caller context.
-<<<<<<< HEAD
-/// submitter_did: DID of the request sender (TRUSTEE only).
-/// auth_type: ledger transaction for which authentication rules will be applied.
-///     Can be an alias or associated value:
-///         NODE or 0
-///         NYM or 1
-///         ATTRIB or 100
-///         SCHEMA or 101
-///         CRED_DEF or 102
-///         POOL_UPGRADE or 109
-///         POOL_CONFIG or 111
-///         REVOC_REG_DEF or 113
-///         REVOC_REG_ENTRY or 114
-/// auth_action: type of action for which authentication rules will be applied.
-///     Can be either "ADD" (to add new rule) or "EDIT" (to edit an existing one).
-=======
 /// txn_type: ledger transaction alias or associated value for which authentication rules will be applied.
 /// action: type of an action for which authentication rules will be applied.
 ///     Can be either "ADD" (to add a new rule) or "EDIT" (to edit an existing one).
->>>>>>> 4b5c4b2a
 /// field: transaction field for which authentication rule will be applied.
 /// old_value: old value of a field, which can be changed to a new_value (mandatory for EDIT action).
 /// new_value: new value that can be used to fill the field.
