mod types;
mod catchup;
#[warn(dead_code)]
#[warn(unused_variables)]
mod state_proof;

extern crate byteorder;
extern crate digest;
extern crate hex;
extern crate rust_base58;
extern crate sha2;
extern crate zmq_pw as zmq;
extern crate rmp_serde;
extern crate indy_crypto;


use self::byteorder::{ByteOrder, LittleEndian};
use self::digest::{FixedOutput, Input};
use self::hex::ToHex;
use self::rust_base58::FromBase58;
use serde_json;
use serde_json::Value as SJsonValue;
use std::cell::RefCell;
use std::collections::HashMap;
use std::{fmt, fs, io, thread};
use std::fmt::{Debug, Display};
use std::io::{BufRead, Write};
use std::error::Error;

use base64;
use commands::{Command, CommandExecutor};
use commands::ledger::LedgerCommand;
use commands::pool::PoolCommand;
use errors::pool::PoolError;
use errors::common::CommonError;
use self::catchup::CatchupHandler;
use self::types::*;
use services::ledger::constants;
use services::ledger::merkletree::merkletree::MerkleTree;
use utils::crypto::box_::CryptoBox;
use utils::environment::EnvironmentUtils;
use utils::json::{JsonDecodable, JsonEncodable};
use utils::sequence::SequenceUtils;
use self::indy_crypto::bls::{Generator, VerKey};
use std::path::PathBuf;

pub struct PoolService {
    pools: RefCell<HashMap<i32, Pool>>,
}

struct Pool {
    name: String,
    id: i32,
    cmd_sock: zmq::Socket,
    worker: Option<thread::JoinHandle<()>>,
}

struct PoolWorker {
    cmd_sock: zmq::Socket,
    open_cmd_id: i32,
    pool_id: i32,
    name: String,
    handler: PoolWorkerHandler,
}

enum PoolWorkerHandler {
    //TODO trait ?
    CatchupHandler(CatchupHandler),
    TransactionHandler(TransactionHandler),
}

struct TransactionHandler {
    gen: Generator,
    f: usize,
    nodes: Vec<RemoteNode>,
    pending_commands: HashMap<u64 /* requestId */, CommandProcess>,
}

impl PoolWorkerHandler {
    fn process_msg(&mut self, raw_msg: &String, src_ind: usize) -> Result<Option<MerkleTree>, PoolError> {
        let msg = Message::from_raw_str(raw_msg)
            .map_err(map_err_trace!())
            .map_err(|err|
                CommonError::IOError(
                    io::Error::from(io::ErrorKind::InvalidData)))?;
        match self {
            &mut PoolWorkerHandler::CatchupHandler(ref mut ch) => ch.process_msg(msg, raw_msg, src_ind),
            &mut PoolWorkerHandler::TransactionHandler(ref mut ch) => ch.process_msg(msg, raw_msg, src_ind),
        }
    }

    fn send_request(&mut self, cmd: &str, cmd_id: i32) -> Result<(), PoolError> {
        match self {
            &mut PoolWorkerHandler::CatchupHandler(ref mut ch) => {
                Err(PoolError::CommonError(
                    CommonError::InvalidState("Try send request while CatchUp.".to_string())))
            }
            &mut PoolWorkerHandler::TransactionHandler(ref mut ch) => {
                ch.try_send_request(cmd, cmd_id)
            }
        }
    }

    fn flush_requests(&mut self, status: Result<(), PoolError>) -> Result<(), PoolError> {
        match self {
            &mut PoolWorkerHandler::CatchupHandler(ref mut ch) => ch.flush_requests(status),
            &mut PoolWorkerHandler::TransactionHandler(ref mut ch) => ch.flush_requests(status),
        }
    }

    fn nodes(&self) -> &Vec<RemoteNode> {
        match self {
            &PoolWorkerHandler::CatchupHandler(ref ch) => &ch.nodes,
            &PoolWorkerHandler::TransactionHandler(ref ch) => &ch.nodes,
        }
    }

    fn nodes_mut(&mut self) -> &mut Vec<RemoteNode> {
        match self {
            &mut PoolWorkerHandler::CatchupHandler(ref mut ch) => &mut ch.nodes,
            &mut PoolWorkerHandler::TransactionHandler(ref mut ch) => &mut ch.nodes,
        }
    }

    fn set_f(&mut self, f: usize) {
        match self {
            &mut PoolWorkerHandler::CatchupHandler(ref mut ch) => ch.f = f,
            &mut PoolWorkerHandler::TransactionHandler(ref mut ch) => ch.f = f,
        };
    }
}

impl TransactionHandler {
    fn process_msg(&mut self, msg: Message, raw_msg: &String, src_ind: usize) -> Result<Option<MerkleTree>, PoolError> {
        match msg {
            Message::Reply(reply) => {
                self.process_reply(reply.result.req_id, raw_msg)?;
            }
            Message::PoolLedgerTxns(response) => {
                self.process_reply(response.txn.req_id, raw_msg)?;
            }
            Message::Reject(response) | Message::ReqNACK(response) => {
                self.process_reject(&response, raw_msg);
            }
            _ => {
                warn!("unhandled msg {:?}", msg);
            }
        };
        Ok(None)
    }

    fn process_reply(&mut self, req_id: u64, raw_msg: &str) -> Result<(), PoolError> {
        trace!("TransactionHandler::process_reply: >>> req_id: {:?}, raw_msg: {:?}", req_id, raw_msg);

        if !self.pending_commands.contains_key(&req_id) {
            warn!("TransactionHandler::process_reply: <<< No pending command for request");
            return Ok(());
        }

        let json_msg: HashableValue =
            HashableValue {
                inner: serde_json::from_str(raw_msg)
                    .map_err(|err| CommonError::InvalidStructure("Invalid message structure".to_string()))?
            };

        let reply_cnt = *self.pending_commands
            .get(&req_id).unwrap()
            .replies.get(&json_msg).unwrap_or(&0usize);
        trace!("TransactionHandler::process_reply: reply_cnt: {:?}, f: {:?}", reply_cnt, self.f);

        let consensus_reached = reply_cnt >= self.f || {
            debug!("TransactionHandler::process_reply: Try to verify proof and signature");

            let data_to_check_proof = TransactionHandler::parse_reply_for_proof_checking(&json_msg.inner["result"]);
            let data_to_check_proof_signature = TransactionHandler::parse_reply_for_proof_signature_checking(&json_msg.inner["result"]);

            data_to_check_proof.is_some() && data_to_check_proof_signature.is_some() && {
                debug!("TransactionHandler::process_reply: Proof and signature are present");

                let (proofs, root_hash, key, value) = data_to_check_proof.unwrap();

                let proof_valid = self::state_proof::verify_proof(
                    base64::decode(proofs).unwrap().as_slice(),
                    root_hash.from_base58().unwrap().as_slice(),
                    key.as_slice(),
                    value.as_ref().map(String::as_str));


                debug!("TransactionHandler::process_reply: proof_valid: {:?}", proof_valid);

                proof_valid && {
                    let (signature, participants, value) = data_to_check_proof_signature.unwrap();
                    let signature_valid = self::state_proof::verify_proof_signature(
                        signature,
                        participants.as_slice(),
                        &value,
                        self.nodes.as_slice(), self.f, &self.gen);
                    debug!("TransactionHandler::process_reply: signature_valid: {:?}", signature_valid);
                    signature_valid
                }
            }
        };

        debug!("TransactionHandler::process_reply: consensus_reached {}", consensus_reached);

        if consensus_reached {
            let cmd_ids = self.pending_commands.get(&req_id).unwrap().cmd_ids.clone();

            for cmd_id in cmd_ids {
                CommandExecutor::instance().send(
                    Command::Ledger(LedgerCommand::SubmitAck(cmd_id, Ok(raw_msg.to_owned())))).unwrap();
            }

            self.pending_commands.remove(&req_id);
        } else {
            let pend_cmd: &mut CommandProcess = self.pending_commands.get_mut(&req_id).unwrap();
            pend_cmd.replies.insert(json_msg, reply_cnt + 1);
        }

        trace!("TransactionHandler::process_reply: <<<");
        Ok(())
    }

    //TODO correct handling of Reject
    fn process_reject(&mut self, response: &Response, raw_msg: &String) {
        let req_id = response.req_id;
        let mut remove = false;
        if let Some(pend_cmd) = self.pending_commands.get_mut(&req_id) {
            pend_cmd.nack_cnt += 1;
            if pend_cmd.nack_cnt == self.f + 1 {
                for &cmd_id in &pend_cmd.cmd_ids {
                    CommandExecutor::instance().send(
                        Command::Ledger(
                            LedgerCommand::SubmitAck(cmd_id,
                                                     Err(PoolError::Rejected(raw_msg.clone()))))
                    ).unwrap();
                }
                remove = true;
            }
        }
        if remove {
            self.pending_commands.remove(&req_id);
        }
    }

    fn try_send_request(&mut self, cmd: &str, cmd_id: i32) -> Result<(), PoolError> {
        info!("cmd {:?}", cmd);
        let request: SJsonValue = serde_json::from_str(cmd)
            .map_err(|err|
                CommonError::InvalidStructure(
                    format!("Invalid request json: {}", err.description())))?;

        let request_id: u64 = request["reqId"]
            .as_u64()
            .ok_or(CommonError::InvalidStructure("No reqId in request".to_string()))?;

        if self.pending_commands.contains_key(&request_id) {
            self.pending_commands.get_mut(&request_id).unwrap().cmd_ids.push(cmd_id);
        } else {
            let pc = CommandProcess {
                cmd_ids: vec!(cmd_id),
                nack_cnt: 0,
                replies: HashMap::new(),
            };
            self.pending_commands.insert(request_id, pc);
            for node in &self.nodes {
                let node: &RemoteNode = node;
                node.send_str(cmd)?;
            }
        }
        Ok(())
    }

    fn flush_requests(&mut self, status: Result<(), PoolError>) -> Result<(), PoolError> {
        match status {
            Ok(()) => {
                return Err(PoolError::CommonError(
                    CommonError::InvalidState(
                        "Can't flash all transaction requests with common success status".to_string())));
            }
            Err(err) => {
                for (_, pending_cmd) in &self.pending_commands {
                    let pending_cmd: &CommandProcess = pending_cmd;
                    for cmd_id in &pending_cmd.cmd_ids {
                        CommandExecutor::instance()
                            .send(Command::Ledger(LedgerCommand::SubmitAck(
                                cmd_id.clone(), Err(PoolError::Terminate))))
                            .map_err(|err|
                                CommonError::InvalidState("Can't send ACK cmd".to_string()))?;
                    }
                }
                Ok(())
            }
        }
    }

    fn parse_reply_for_proof_checking(json_msg: &SJsonValue)
                                      -> Option<(&str, &str, Vec<u8>, Option<String>)> {
        trace!("TransactionHandler::parse_reply_for_proof_checking: >>> json_msg: {:?}", json_msg);

        let xtype = if let Some(xtype) = json_msg["type"].as_str() {
            trace!("TransactionHandler::parse_reply_for_proof_checking: xtype: {:?}", xtype);
            xtype
        } else {
            trace!("TransactionHandler::parse_reply_for_proof_checking: <<< No type field");
            return None;
        };

        if ![constants::GET_NYM, constants::GET_SCHEMA, constants::GET_CLAIM_DEF, constants::GET_ATTR].contains(&xtype) {
            //TODO GET_DDO, GET_TXN
            trace!("TransactionHandler::parse_reply_for_proof_checking: <<< type not supported");
            return None;
        }

        let proof = if let Some(proof) = json_msg["state_proof"]["proof_nodes"].as_str() {
            trace!("TransactionHandler::parse_reply_for_proof_checking: proof: {:?}", proof);
            proof
        } else {
            trace!("TransactionHandler::parse_reply_for_proof_checking: <<< No proof");
            return None;
        };

        let root_hash = if let Some(root_hash) = json_msg["state_proof"]["root_hash"].as_str() {
            trace!("TransactionHandler::parse_reply_for_proof_checking: root_hash: {:?}", root_hash);
            root_hash
        } else {
            trace!("TransactionHandler::parse_reply_for_proof_checking: <<< No root hash");
            return None;
        };

        // TODO: FIXME: It is a workaround for Node's problem. Node returns some transactions as strings and some as objects.
        // If node returns marshaled json it can contain spaces and it can cause invalid hash.
        // So we have to save the original string too.
        // See https://jira.hyperledger.org/browse/INDY-699
        let (data, parsed_data): (Option<String>, SJsonValue) = match json_msg["data"] {
            SJsonValue::Null => {
                trace!("TransactionHandler::parse_reply_for_proof_checking: Data is null");
                (None, SJsonValue::Null)
            }
            SJsonValue::String(ref str) => {
                trace!("TransactionHandler::parse_reply_for_proof_checking: Data is string");
                if let Ok(parsed_data) = serde_json::from_str(str) {
                    (Some(str.to_owned()), parsed_data)
                } else {
                    trace!("TransactionHandler::parse_reply_for_proof_checking: <<< Data field is invalid json");
                    return None;
                }
            }
            SJsonValue::Object(ref map) => {
                trace!("TransactionHandler::parse_reply_for_proof_checking: Data is object");
                (Some(json_msg["data"].to_string()), SJsonValue::from(map.clone()))
            }
            _ => {
                trace!("TransactionHandler::parse_reply_for_proof_checking: <<< Data field is invalid type");
                return None;
            }
        };

        trace!("TransactionHandler::parse_reply_for_proof_checking: data: {:?}, parsed_data: {:?}", data, parsed_data);

        let key_suffix: String = match xtype {
            constants::GET_ATTR => {
                if let Some(attr_name) = json_msg["raw"].as_str()
                    .or(json_msg["enc"].as_str())
                    .or(json_msg["hash"].as_str()) {
                    trace!("TransactionHandler::parse_reply_for_proof_checking: GET_ATTR attr_name {:?}", attr_name);

                    let mut hasher = sha2::Sha256::default();
                    hasher.process(attr_name.as_bytes());
                    format!(":\x01:{}", hasher.fixed_result().to_hex())
                } else {
                    trace!("TransactionHandler::parse_reply_for_proof_checking: <<< GET_ATTR No key suffix");
                    return None;
                }
            }
            constants::GET_CLAIM_DEF => {
                if let (Some(sign_type), Some(sch_seq_no)) = (json_msg["signature_type"].as_str(),
                                                              json_msg["ref"].as_u64()) {
                    trace!("TransactionHandler::parse_reply_for_proof_checking: GET_CLAIM_DEF sign_type {:?}, sch_seq_no: {:?}", sign_type, sch_seq_no);
                    format!(":\x03:{}:{}", sign_type, sch_seq_no)
                } else {
                    trace!("TransactionHandler::parse_reply_for_proof_checking: <<< GET_CLAIM_DEF No key suffix");
                    return None;
                }
            }
            constants::GET_NYM => {
                trace!("TransactionHandler::parse_reply_for_proof_checking: GET_NYM");
                "".to_string()
            }
            constants::GET_SCHEMA => {
                if let (Some(name), Some(ver)) = (parsed_data["name"].as_str(),
                                                  parsed_data["version"].as_str()) {
                    trace!("TransactionHandler::parse_reply_for_proof_checking: GET_SCHEMA name {:?}, ver: {:?}", name, ver);
                    format!(":\x02:{}:{}", name, ver)
                } else {
                    trace!("TransactionHandler::parse_reply_for_proof_checking: <<< GET_SCHEMA No key suffix");
                    return None;
                }
            }
            _ => {
                trace!("TransactionHandler::parse_reply_for_proof_checking: <<< Unknown transaction");
                return None;
            }
        };

        let key = if let Some(dest) = json_msg["dest"].as_str().or(json_msg["origin"].as_str()) {
            let mut dest = if xtype == constants::GET_NYM {
                let mut hasher = sha2::Sha256::default();
                hasher.process(dest.as_bytes());
                hasher.fixed_result().to_vec()
            } else {
                dest.as_bytes().to_vec()
            };

            dest.extend_from_slice(key_suffix.as_bytes());

            trace!("TransactionHandler::parse_reply_for_proof_checking: dest: {:?}", dest);
            dest
        } else {
            trace!("TransactionHandler::parse_reply_for_proof_checking: <<< No dest");
            return None;
        };

        let value: Option<String> = match TransactionHandler::parse_reply_for_proof_value(json_msg, data, parsed_data, xtype) {
            Ok(value) => value,
            Err(err_str) => {
                trace!("TransactionHandler::parse_reply_for_proof_checking: <<< {}", err_str);
                return None;
            }
        };

        trace!("parse_reply_for_proof_checking: <<< proof {:?}, root_hash: {:?}, dest: {:?}, value: {:?}", proof, root_hash, key, value);
        Some((proof, root_hash, key, value))
    }

    fn parse_reply_for_proof_value(json_msg: &SJsonValue, data: Option<String>, parsed_data: SJsonValue, xtype: &str) -> Result<Option<String>, String> {
        if let Some(data) = data {
            let mut value = json!({});

            let (seq_no, time) = (json_msg["seqNo"].clone(), json_msg["txnTime"].clone());
            if xtype.eq(constants::GET_NYM) {
                value["seqNo"] = seq_no;
                value["txnTime"] = time;
            } else {
                value["lsn"] = seq_no;
                value["lut"] = time;
            }

            match xtype {
                //TODO constants::GET_TXN => check ledger MerkleTree proofs?
                //TODO constants::GET_DDO => support DDO
                constants::GET_NYM => {
                    value["identifier"] = parsed_data["identifier"].clone();
                    value["role"] = parsed_data["role"].clone();
                    value["verkey"] = parsed_data["verkey"].clone();
                }
                constants::GET_ATTR => {
                    let mut hasher = sha2::Sha256::default();
                    hasher.process(data.as_bytes());
                    value["val"] = SJsonValue::String(hasher.fixed_result().to_hex());
                }
                constants::GET_CLAIM_DEF => {
                    value["val"] = parsed_data;
                }
                constants::GET_SCHEMA => {
                    if let Some(map) = parsed_data.as_object() {
                        let mut map = map.clone();
                        map.remove("name");
                        map.remove("version");
                        if map.is_empty() {
                            return Ok(None); // TODO FIXME remove after INDY-699 will be fixed
                        } else {
                            value["val"] = SJsonValue::from(map)
                        }
                    } else {
                        return Err("Invalid data for GET_SCHEMA".to_string());
                    };
                }
                _ => {
                    return Err("Unknown transaction".to_string());
                }
            }

            Ok(Some(value.to_string()))
        } else {
            Ok(None)
        }
    }

    fn parse_reply_for_proof_signature_checking(json_msg: &SJsonValue) -> Option<(&str, Vec<&str>, Vec<u8>)> {
        match (json_msg["state_proof"]["multi_signature"]["signature"].as_str(),
               json_msg["state_proof"]["multi_signature"]["participants"].as_array(),
               rmp_serde::to_vec_named(&json_msg["state_proof"]["multi_signature"]["value"])
                   .map_err(map_err_trace!())) {
            (Some(signature), Some(participants), Ok(value)) => {
                let participants_unwrap: Vec<&str> = participants
                    .iter()
                    .flat_map(SJsonValue::as_str)
                    .collect();

                if participants.len() == participants_unwrap.len() {
                    Some((signature, participants_unwrap, value))
                } else {
                    None
                }
            }
            _ => None
        }
    }
}

impl Default for TransactionHandler {
    fn default() -> Self {
        TransactionHandler {
            gen: Generator::from_bytes(&"3LHpUjiyFC2q2hD7MnwwNmVXiuaFbQx2XkAFJWzswCjgN1utjsCeLzHsKk1nJvFEaS4fcrUmVAkdhtPCYbrVyATZcmzwJReTcJqwqBCPTmTQ9uWPwz6rEncKb2pYYYFcdHa8N17HzVyTqKfgPi4X9pMetfT3A5xCHq54R2pDNYWVLDX".from_base58().unwrap()).unwrap(),
            pending_commands: HashMap::new(),
            f: 0,
            nodes: Vec::new(),
        }
    }
}

impl PoolWorker {
    fn connect_to_known_nodes(&mut self, merkle_tree: Option<&MerkleTree>) -> Result<(), PoolError> {
        let merkle_tree = match merkle_tree {
            Some(merkle_tree) => Some(merkle_tree.clone()),
            None => match self.handler {
                PoolWorkerHandler::CatchupHandler(ref ch) => Some(ch.merkle_tree.clone()),
                PoolWorkerHandler::TransactionHandler(_) => None
            }
        }
            .ok_or(CommonError::InvalidState("Expect catchup state".to_string()))?;

        let ctx: zmq::Context = zmq::Context::new();
        let key_pair = zmq::CurveKeyPair::new()?;
        for gen_txn in &merkle_tree {
            let gen_txn_num = rmp_serde::decode::from_slice::<GenTransaction<u32>>(gen_txn.as_slice());
            let gen_txn_str = rmp_serde::decode::from_slice::<GenTransaction<String>>(gen_txn.as_slice());

            let rn = if let Ok(gen_txn) = gen_txn_num {
                RemoteNode::new(&gen_txn)
            } else if let Ok(gen_txn) = gen_txn_str {
                RemoteNode::new(&gen_txn)
            } else {
                warn!("MerkleTree contains invalid data:\n{:?}\n{:?}",
                            gen_txn_str.unwrap_err(), gen_txn_num.unwrap_err());
                continue;
            };
            let mut rn = rn.map_err(map_err_trace!())?;
            rn.connect(&ctx, &key_pair)?;
            rn.send_str("pi")?;
            self.handler.nodes_mut().push(rn);
        }
        self.handler.set_f(PoolWorker::get_f(merkle_tree.count())); //TODO set cnt to connect
        if let PoolWorkerHandler::CatchupHandler(ref mut handler) = self.handler {
            handler.reset_nodes_votes();
        }
        Ok(())
    }

    fn init_catchup(&mut self, refresh_cmd_id: Option<i32>) -> Result<(), PoolError> {
        let mt = PoolWorker::_restore_merkle_tree_from_pool_name(self.name.as_str())?;
        if mt.count() == 0 {
            return Err(PoolError::CommonError(
                CommonError::InvalidState("Invalid Genesis Transaction file".to_string())));
        }

        let catchup_handler = CatchupHandler {
            merkle_tree: mt,
            initiate_cmd_id: refresh_cmd_id.unwrap_or(self.open_cmd_id),
            is_refresh: refresh_cmd_id.is_some(),
            pool_id: self.pool_id,
            ..Default::default()
        };
        self.handler = PoolWorkerHandler::CatchupHandler(catchup_handler);
        self.connect_to_known_nodes(None)?;
        Ok(())
    }

    fn refresh(&mut self, cmd_id: i32) -> Result<(), PoolError> {
        match self.handler.flush_requests(Err(PoolError::Terminate)) {
            Ok(()) => self.init_catchup(Some(cmd_id)),
            Err(err) => CommandExecutor::instance().send(Command::Pool(PoolCommand::RefreshAck(cmd_id, Err(err)))).map_err(PoolError::from),
        }
    }

    pub fn run(&mut self) -> Result<(), PoolError> {
        self._run().or_else(|err: PoolError| {
            self.handler.flush_requests(Err(PoolError::Terminate))?;
            match err {
                PoolError::Terminate => Ok(()),
                _ => Err(err),
            }
        })
    }

    fn _run(&mut self) -> Result<(), PoolError> {
        self.init_catchup(None)?; //TODO consider error as PoolOpen error

        loop {
            trace!("zmq poll loop >>");

            let actions = self.poll_zmq()?;

            self.process_actions(actions).map_err(map_err_trace!("process_actions"))?;

            trace!("zmq poll loop <<");
        }
    }

    fn process_actions(&mut self, actions: Vec<ZMQLoopAction>) -> Result<(), PoolError> {
        for action in &actions {
            match action {
                &ZMQLoopAction::Terminate(cmd_id) => {
                    let res = self.handler.flush_requests(Err(PoolError::Terminate));
                    if cmd_id >= 0 {
                        CommandExecutor::instance().send(Command::Pool(PoolCommand::CloseAck(cmd_id, res)))?;
                    }
                    return Err(PoolError::Terminate);
                }
                &ZMQLoopAction::Refresh(cmd_id) => {
                    self.refresh(cmd_id)?;
                }
                &ZMQLoopAction::MessageToProcess(ref msg) => {
                    if let Some(new_mt) = self.handler.process_msg(&msg.message, msg.node_idx)? {
                        self.handler.flush_requests(Ok(()))?;
                        self.handler = PoolWorkerHandler::TransactionHandler(Default::default());
                        self.connect_to_known_nodes(Some(&new_mt))?;
                    }
                }
                &ZMQLoopAction::RequestToSend(ref req) => {
                    self.handler.send_request(req.request.as_str(), req.id).or_else(|err| {
                        CommandExecutor::instance()
                            .send(Command::Ledger(LedgerCommand::SubmitAck(req.id, Err(err))))
                            .map_err(|err| {
                                CommonError::InvalidState("Can't send ACK cmd".to_string())
                            })
                    })?;
                }
            }
        }
        Ok(())
    }

    fn poll_zmq(&mut self) -> Result<Vec<ZMQLoopAction>, PoolError> {
        let mut actions: Vec<ZMQLoopAction> = Vec::new();

        let mut poll_items = self.get_zmq_poll_items()?;
        let r = zmq::poll(poll_items.as_mut_slice(), -1)?;
        trace!("zmq poll {:?}", r);

        for i in 0..self.handler.nodes().len() {
            if poll_items[1 + i].is_readable() {
                if let Some(msg) = self.handler.nodes()[i].recv_msg()? {
                    actions.push(ZMQLoopAction::MessageToProcess(MessageToProcess {
                        node_idx: i,
                        message: msg,
                    }));
                }
            }
        }
        if poll_items[0].is_readable() {
            let cmd = self.cmd_sock.recv_multipart(zmq::DONTWAIT)?;
            trace!("cmd {:?}", cmd);
            let cmd_s = String::from_utf8(cmd[0].clone())
                .map_err(|err|
                    CommonError::InvalidState("Invalid command received".to_string()))?;
            let id = cmd.get(1).map(|cmd: &Vec<u8>| LittleEndian::read_i32(cmd.as_slice()))
                .unwrap_or(-1);
            if "exit".eq(cmd_s.as_str()) {
                actions.push(ZMQLoopAction::Terminate(id));
            } else if "refresh".eq(cmd_s.as_str()) {
                actions.push(ZMQLoopAction::Refresh(id));
            } else {
                actions.push(ZMQLoopAction::RequestToSend(RequestToSend {
                    id: id,
                    request: cmd_s,
                }));
            }
        }
        Ok(actions)
    }

    fn get_zmq_poll_items(&self) -> Result<Vec<zmq::PollItem>, PoolError> {
        let mut poll_items: Vec<zmq::PollItem> = Vec::new();
        poll_items.push(self.cmd_sock.as_poll_item(zmq::POLLIN));
        for ref node in self.handler.nodes() {
            let s: &zmq::Socket = node.zsock.as_ref()
                .ok_or(CommonError::InvalidState(
                    "Try to poll from ZMQ socket for unconnected RemoteNode".to_string()))?;
            poll_items.push(s.as_poll_item(zmq::POLLIN));
        }
        Ok(poll_items)
    }


    fn _restore_merkle_tree_from_file(txn_file: &str) -> Result<MerkleTree, PoolError> {
        PoolWorker::_restore_merkle_tree(&PathBuf::from(txn_file))
    }

    fn _restore_merkle_tree_from_pool_name(pool_name: &str) -> Result<MerkleTree, PoolError> {
        let mut p = EnvironmentUtils::pool_path(pool_name);
        let mt = MerkleTree::from_vec(Vec::new()).map_err(map_err_trace!())?;
        //TODO firstly try to deserialize merkle tree
        p.push(pool_name);
        p.set_extension("txn");

        PoolWorker::_restore_merkle_tree(&p)
    }

    fn _restore_merkle_tree(file_mame: &PathBuf) -> Result<MerkleTree, PoolError> {
        let mut mt = MerkleTree::from_vec(Vec::new()).map_err(map_err_trace!())?;
        let f = fs::File::open(file_mame).map_err(map_err_trace!())?;

        let reader = io::BufReader::new(&f);
        for line in reader.lines() {
            let line: String = line.map_err(map_err_trace!())?;
            let genesis_txn: SJsonValue = serde_json::from_str(line.as_str()).unwrap(); /* FIXME resolve unwrap */
            let bytes = rmp_serde::encode::to_vec_named(&genesis_txn).unwrap(); /* FIXME resolve unwrap */
            mt.append(bytes).map_err(map_err_trace!())?;
        }
        Ok(mt)
    }

    #[allow(unreachable_code)]
    fn get_f(cnt: usize) -> usize {
        return cnt / 2; /* FIXME ugly hack to work with pool instability, remove after pool will be fixed */
        if cnt < 4 {
            return 0;
        }
        (cnt - 1) / 3
    }
}

impl Pool {
    pub fn new(name: &str, cmd_id: i32) -> Result<Pool, PoolError> {
        let zmq_ctx = zmq::Context::new();
        let recv_cmd_sock = zmq_ctx.socket(zmq::SocketType::PAIR)?;
        let send_cmd_sock = zmq_ctx.socket(zmq::SocketType::PAIR)?;
        let inproc_sock_name: String = format!("inproc://pool_{}", name);

        recv_cmd_sock.bind(inproc_sock_name.as_str())?;

        send_cmd_sock.connect(inproc_sock_name.as_str())?;
        let pool_id = SequenceUtils::get_next_id();
        let mut pool_worker: PoolWorker = PoolWorker {
            cmd_sock: recv_cmd_sock,
            open_cmd_id: cmd_id,
            pool_id: pool_id,
            name: name.to_string(),
            handler: PoolWorkerHandler::CatchupHandler(CatchupHandler {
                initiate_cmd_id: cmd_id,
                pool_id: pool_id,
                ..Default::default()
            }),
        };

        Ok(Pool {
            name: name.to_string(),
            id: pool_id,
            cmd_sock: send_cmd_sock,
            worker: Some(thread::spawn(move || {
                pool_worker.run().unwrap_or_else(|err| {
                    error!("Pool worker thread finished with error {:?}", err);
                })
            })),
        })
    }

    pub fn send_tx(&self, cmd_id: i32, json: &str) -> Result<(), PoolError> {
        let mut buf = [0u8; 4];
        LittleEndian::write_i32(&mut buf, cmd_id);
        Ok(self.cmd_sock.send_multipart(&[json.as_bytes(), &buf], zmq::DONTWAIT)?)
    }

    pub fn close(&self, cmd_id: i32) -> Result<(), PoolError> {
        let mut buf = [0u8; 4];
        LittleEndian::write_i32(&mut buf, cmd_id);
        Ok(self.cmd_sock.send_multipart(&["exit".as_bytes(), &buf], zmq::DONTWAIT)?)
    }

    pub fn refresh(&self, cmd_id: i32) -> Result<(), PoolError> {
        let mut buf = [0u8; 4];
        LittleEndian::write_i32(&mut buf, cmd_id);
        Ok(self.cmd_sock.send_multipart(&["refresh".as_bytes(), &buf], zmq::DONTWAIT)?)
    }
}

impl Drop for Pool {
    fn drop(&mut self) {
        let target = format!("pool{}", self.name);
        info!(target: target.as_str(), "Drop started");

        if let Err(err) = self.cmd_sock.send("exit".as_bytes(), zmq::DONTWAIT) {
            warn!("Can't send exit command to pool worker thread (may be already finished) {}", err);
        }

        // Option worker type and this kludge is workaround for rust
        if let Some(worker) = self.worker.take() {
            info!(target: target.as_str(), "Drop wait worker");
            worker.join().unwrap();
        }
        info!(target: target.as_str(), "Drop finished");
    }
}

impl Debug for RemoteNode {
    fn fmt(&self, f: &mut fmt::Formatter) -> fmt::Result {
        write!(f, "RemoteNode: {{ public_key {:?}, zaddr {:?}, zsock is_some {} }}",
               self.public_key, self.zaddr, self.zsock.is_some())
    }
}

impl RemoteNode {
    fn new<T>(txn: &GenTransaction<T>) -> Result<RemoteNode, PoolError> where T: Display {
        let node_verkey = txn.dest.as_str().from_base58()
            .map_err(|e| { CommonError::InvalidStructure("Invalid field dest in genesis transaction".to_string()) })?;

        let blskey = txn.data.blskey.as_str().from_base58()
            .map_err(|e| { CommonError::InvalidStructure("Invalid field blskey in genesis transaction".to_string()) })?;
        let blskey = VerKey::from_bytes(blskey.as_slice())
            .map_err(|e| { CommonError::InvalidStructure("Invalid field blskey in genesis transaction".to_string()) })?;

        Ok(RemoteNode {
            public_key: CryptoBox::vk_to_curve25519(&node_verkey)?,
            zaddr: format!("tcp://{}:{}", txn.data.client_ip, txn.data.client_port),
            zsock: None,
            name: txn.data.alias.clone(),
            is_blacklisted: false,
            blskey: blskey
        })
    }

    fn connect(&mut self, ctx: &zmq::Context, key_pair: &zmq::CurveKeyPair) -> Result<(), PoolError> {
        let s = ctx.socket(zmq::SocketType::DEALER)?;
        s.set_identity(zmq::z85_encode(&key_pair.public_key).unwrap().as_bytes())?;
        s.set_curve_secretkey(&key_pair.secret_key)?;
        s.set_curve_publickey(&key_pair.public_key)?;
        s.set_curve_serverkey(self.public_key.as_slice())?;
        s.set_linger(0)?; //TODO set correct timeout
        s.connect(self.zaddr.as_str())?;
        self.zsock = Some(s);
        Ok(())
    }

    fn recv_msg(&self) -> Result<Option<String>, PoolError> {
        impl From<Vec<u8>> for PoolError {
            fn from(_: Vec<u8>) -> Self {
                PoolError::CommonError(
                    CommonError::IOError(
                        io::Error::from(io::ErrorKind::InvalidData)))
            }
        }
        let msg: String = self.zsock.as_ref()
            .ok_or(CommonError::InvalidState("Try to receive msg for unconnected RemoteNode".to_string()))?
            .recv_string(zmq::DONTWAIT)??;
        info!("RemoteNode::recv_msg {} {}", self.name, msg);

        Ok(Some(msg))
    }

    fn send_str(&self, str: &str) -> Result<(), PoolError> {
        info!("Sending {:?}", str);
        self.zsock.as_ref()
            .ok_or(CommonError::InvalidState("Try to send str for unconnected RemoteNode".to_string()))?
            .send(str, zmq::DONTWAIT)?;
        Ok(())
    }

    fn send_msg(&self, msg: &Message) -> Result<(), PoolError> {
        self.send_str(
            msg.to_json()
                .map_err(|err|
                    CommonError::InvalidState(format!("Can't serialize message: {}", err.description())))?
                .as_str())
    }
}

impl PoolService {
    pub fn new() -> PoolService {
        PoolService {
            pools: RefCell::new(HashMap::new()),
        }
    }

    pub fn create(&self, name: &str, config: Option<&str>) -> Result<(), PoolError> {
        trace!("PoolService::create {} with config {:?}", name, config);
        let mut path = EnvironmentUtils::pool_path(name);
        let pool_config: PoolConfig = match config {
            Some(config) => PoolConfig::from_json(config)
                .map_err(|err|
                    CommonError::InvalidStructure(format!("Invalid pool config format: {}", err.description())))?,
            None => PoolConfig::default_for_name(name)
        };

        if path.as_path().exists() {
            return Err(PoolError::AlreadyExists(format!("Pool ledger config file with name \"{}\" already exists", name)));
        }

        // check that we can build MerkeleTree from genesis transaction file
        let mt = PoolWorker::_restore_merkle_tree_from_file(&pool_config.genesis_txn)?;
        if mt.count() == 0 {
            return Err(PoolError::CommonError(
                CommonError::InvalidStructure("Invalid Genesis Transaction file".to_string())));
        }

        fs::create_dir_all(path.as_path()).map_err(map_err_trace!())?;

        path.push(name);
        path.set_extension("txn");
        fs::copy(&pool_config.genesis_txn, path.as_path()).map_err(map_err_trace!())?;
        path.pop();

        path.push("config");
        path.set_extension("json");
        let mut f: fs::File = fs::File::create(path.as_path()).map_err(map_err_trace!())?;

        f.write(pool_config
            .to_json()
            .map_err(|err|
                CommonError::InvalidState(format!("Can't serialize pool config: {}", err.description()))).map_err(map_err_trace!())?
            .as_bytes()).map_err(map_err_trace!())?;
        f.flush().map_err(map_err_trace!())?;

        // TODO probably create another one file pool.json with pool description,
        // but now there is no info to save (except name witch equal to directory)

        Ok(())
    }

    pub fn delete(&self, name: &str) -> Result<(), PoolError> {
        for pool in self.pools.try_borrow().map_err(CommonError::from)?.values() {
            if pool.name.eq(name) {
                return Err(PoolError::CommonError(CommonError::InvalidState("Can't delete pool config - pool is open now".to_string())));
            }
        }
        let path = EnvironmentUtils::pool_path(name);
        fs::remove_dir_all(path).map_err(PoolError::from)
    }

    pub fn open(&self, name: &str, config: Option<&str>) -> Result<i32, PoolError> {
        for pool in self.pools.try_borrow().map_err(CommonError::from)?.values() {
            if name.eq(pool.name.as_str()) {
                //TODO change error
                return Err(PoolError::InvalidHandle("Pool with same name already opened".to_string()));
            }
        }

        let cmd_id: i32 = SequenceUtils::get_next_id();
        let new_pool = Pool::new(name, cmd_id)?;
        //FIXME process config: check None (use default), transfer to Pool instance

        self.pools.try_borrow_mut().map_err(CommonError::from)?.insert(new_pool.id, new_pool);
        return Ok(cmd_id);
    }

    pub fn send_tx(&self, handle: i32, json: &str) -> Result<i32, PoolError> {
        let cmd_id: i32 = SequenceUtils::get_next_id();
        self.pools.try_borrow().map_err(CommonError::from)?
            .get(&handle).ok_or(PoolError::InvalidHandle(format!("No pool with requested handle {}", handle)))?
            .send_tx(cmd_id, json)?;
        Ok(cmd_id)
    }

    pub fn close(&self, handle: i32) -> Result<i32, PoolError> {
        let cmd_id: i32 = SequenceUtils::get_next_id();
        self.pools.try_borrow_mut().map_err(CommonError::from)?
            .remove(&handle).ok_or(PoolError::InvalidHandle(format!("No pool with requested handle {}", handle)))?
            .close(cmd_id)
            .map(|()| cmd_id)
    }

    pub fn refresh(&self, handle: i32) -> Result<i32, PoolError> {
        let cmd_id: i32 = SequenceUtils::get_next_id();
        self.pools.try_borrow_mut().map_err(CommonError::from)?
            .get(&handle).ok_or(PoolError::InvalidHandle(format!("No pool with requested handle {}", handle)))?
            .refresh(cmd_id)
            .map(|()| cmd_id)
    }

    pub fn get_pool_name(&self, handle: i32) -> Result<String, PoolError> {
        self.pools.try_borrow().map_err(CommonError::from)?.get(&handle).map_or(
            Err(PoolError::InvalidHandle(format!("Pool doesn't exists for handle {}", handle))),
            |pool: &Pool| Ok(pool.name.clone()))
    }
}

#[cfg(test)]
mod mocks {
    use super::*;

    use std::cell::RefCell;

    pub struct PoolService {
        create_results: RefCell<Vec<Result<(), PoolError>>>,
        delete_results: RefCell<Vec<Result<(), PoolError>>>,
        open_results: RefCell<Vec<Result<i32, PoolError>>>,
        close_results: RefCell<Vec<Result<(), PoolError>>>,
        refresh_results: RefCell<Vec<Result<(), PoolError>>>
    }

    impl PoolService {
        pub fn new() -> PoolService {
            PoolService {
                create_results: RefCell::new(Vec::new()),
                delete_results: RefCell::new(Vec::new()),
                open_results: RefCell::new(Vec::new()),
                close_results: RefCell::new(Vec::new()),
                refresh_results: RefCell::new(Vec::new())
            }
        }

        pub fn create(&self, name: &str, config: &str) -> Result<(), PoolError> {
            //self.create_results.pop().unwrap()
            unimplemented!()
        }

        pub fn delete(&self, name: &str) -> Result<(), PoolError> {
            //self.delete_results.pop().unwrap()
            unimplemented!()
        }

        pub fn open(&self, name: &str, config: &str) -> Result<i32, PoolError> {
            //self.open_results.pop().unwrap()
            unimplemented!()
        }

        pub fn close(&self, handle: i32) -> Result<(), PoolError> {
            //self.close_results.pop().unwrap()
            unimplemented!()
        }

        pub fn refresh(&self, handle: i32) -> Result<(), PoolError> {
            //self.refresh_results.pop().unwrap()
            unimplemented!()
        }
    }
}

#[cfg(test)]
mod tests {
    use super::*;

    mod pool_service {
        use super::*;
        use std::path;

        #[test]
        fn pool_service_new_works() {
            let pool_service = PoolService::new();
            assert!(true, "No crashes on PoolService::new");
        }

        #[test]
        fn pool_service_drop_works() {
            fn drop_test() {
                let pool_service = PoolService::new();
            }

            drop_test();
            assert!(true, "No crashes on PoolService::drop");
        }

        #[test]
        fn pool_service_close_works() {
            let ps = PoolService::new();
            let pool_id = SequenceUtils::get_next_id();
            let ctx = zmq::Context::new();
            let send_soc = ctx.socket(zmq::SocketType::PAIR).unwrap();
            let recv_soc = ctx.socket(zmq::SocketType::PAIR).unwrap();
            recv_soc.bind("inproc://test").unwrap();
            send_soc.connect("inproc://test").unwrap();
            ps.pools.borrow_mut().insert(pool_id, Pool {
                name: String::new(),
                id: pool_id,
                worker: None,
                cmd_sock: send_soc,
            });
            let cmd_id = ps.close(pool_id).unwrap();
            let recv = recv_soc.recv_multipart(zmq::DONTWAIT).unwrap();
            assert_eq!(recv.len(), 2);
            assert_eq!("exit", String::from_utf8(recv[0].clone()).unwrap());
            assert_eq!(cmd_id, LittleEndian::read_i32(recv[1].as_slice()));
        }

        #[test]
        fn pool_service_refresh_works() {
            let ps = PoolService::new();
            let pool_id = SequenceUtils::get_next_id();
            let ctx = zmq::Context::new();
            let send_soc = ctx.socket(zmq::SocketType::PAIR).unwrap();
            let recv_soc = ctx.socket(zmq::SocketType::PAIR).unwrap();
            recv_soc.bind("inproc://test").unwrap();
            send_soc.connect("inproc://test").unwrap();
            ps.pools.borrow_mut().insert(pool_id, Pool {
                name: String::new(),
                id: pool_id,
                worker: None,
                cmd_sock: send_soc,
            });
            let cmd_id = ps.refresh(pool_id).unwrap();
            let recv = recv_soc.recv_multipart(zmq::DONTWAIT).unwrap();
            assert_eq!(recv.len(), 2);
            assert_eq!("refresh", String::from_utf8(recv[0].clone()).unwrap());
            assert_eq!(cmd_id, LittleEndian::read_i32(recv[1].as_slice()));
        }

        #[test]
        fn pool_service_delete_works() {
            let ps = PoolService::new();
            let pool_name = "pool_service_delete_works";
            let path: path::PathBuf = EnvironmentUtils::pool_path(pool_name);
            fs::create_dir_all(path.as_path()).unwrap();
            assert!(path.exists());
            ps.delete(pool_name).unwrap();
            assert!(!path.exists());
        }

        #[test]
        fn pool_service_delete_works_for_opened() {
            let zmq_ctx = zmq::Context::new();
            let send_cmd_sock = zmq_ctx.socket(zmq::SocketType::PAIR).unwrap();
            let recv_cmd_sock = zmq_ctx.socket(zmq::SocketType::PAIR).unwrap();
            let ps = PoolService::new();
            let pool_name = "pool_service_delete_works";
            let path: path::PathBuf = EnvironmentUtils::pool_path(pool_name);
            let pool_id = SequenceUtils::get_next_id();

            let inproc_sock_name: String = format!("inproc://pool_{}", pool_name);
            recv_cmd_sock.bind(inproc_sock_name.as_str()).unwrap();
            send_cmd_sock.connect(inproc_sock_name.as_str()).unwrap();

            let pool = Pool {
                worker: None,
                name: pool_name.to_string(),
                cmd_sock: recv_cmd_sock,
                id: pool_id
            };
            ps.pools.borrow_mut().insert(pool_id, pool);

            fs::create_dir_all(path.as_path()).unwrap();
            assert!(path.exists());
            let res = ps.delete(pool_name);
            assert_match!(Err(PoolError::CommonError(CommonError::InvalidState(_))), res);
            assert!(path.exists());
        }
    }

    #[test]
    fn pool_drop_works_for_after_close() {
        use utils::logger::LoggerUtils;
        use utils::test::TestUtils;
        use std::time;
        use utils::environment::EnvironmentUtils;

        TestUtils::cleanup_storage();
        LoggerUtils::init();

        fn drop_test() {
            let pool_name = "pool_drop_works";
            let test_pool_ip = EnvironmentUtils::test_pool_ip();
            let gen_txn = format!("{{\"data\":{{\"alias\":\"Node1\",\"blskey\":\"4N8aUNHSgjQVgkpm8nhNEfDf6txHznoYREg9kirmJrkivgL4oSEimFF6nsQ6M41QvhM2Z33nves5vfSn9n1UwNFJBYtWVnHYMATn76vLuL3zU88KyeAYcHfsih3He6UHcXDxcaecHVz6jhCYz1P2UZn2bDVruL5wXpehgBfBaLKm3Ba\",\"client_ip\":\"{}\",\"client_port\":9702,\"node_ip\":\"{}\",\"node_port\":9701,\"services\":[\"VALIDATOR\"]}},\"dest\":\"Gw6pDLhcBcoQesN72qfotTgFa7cbuqZpkX3Xo6pLhPhv\",\"identifier\":\"Th7MpTaRZVRYnPiabds81Y\",\"txnId\":\"fea82e10e894419fe2bea7d96296a6d46f50f93f9eeda954ec461b2ed2950b62\",\"type\":\"0\"}}", test_pool_ip, test_pool_ip);

            // create minimal fs config stub before Pool::new()
            let mut pool_path = EnvironmentUtils::pool_path(pool_name);
            fs::create_dir_all(&pool_path).unwrap();
            pool_path.push(pool_name);
            pool_path.set_extension("txn");
            let mut file = fs::File::create(pool_path).unwrap();
            file.write(&gen_txn.as_bytes()).unwrap();

            let pool = Pool::new(pool_name, -1).unwrap();
            thread::sleep(time::Duration::from_secs(1));
            pool.close(-1).unwrap();
            thread::sleep(time::Duration::from_secs(1));
        }

        drop_test();
        TestUtils::cleanup_storage();
    }

    #[test]
    fn pool_send_tx_works() {
        let name = "test";
        let zmq_ctx = zmq::Context::new();
        let recv_cmd_sock = zmq_ctx.socket(zmq::SocketType::PAIR).unwrap();
        let send_cmd_sock = zmq_ctx.socket(zmq::SocketType::PAIR).unwrap();
        let inproc_sock_name: String = format!("inproc://pool_{}", name);
        recv_cmd_sock.bind(inproc_sock_name.as_str()).unwrap();
        send_cmd_sock.connect(inproc_sock_name.as_str()).unwrap();
        let pool = Pool {
            worker: None,
            name: name.to_string(),
            id: 0,
            cmd_sock: send_cmd_sock,
        };
        let test_data = "str_instead_of_tx_json";
        pool.send_tx(0, test_data).unwrap();
        assert_eq!(recv_cmd_sock.recv_string(zmq::DONTWAIT).unwrap().unwrap(), test_data);
    }

    impl Default for PoolWorker {
        fn default() -> Self {
            PoolWorker {
                pool_id: 0,
                cmd_sock: zmq::Context::new().socket(zmq::SocketType::PAIR).unwrap(),
                open_cmd_id: 0,
                name: "".to_string(),
                handler: PoolWorkerHandler::CatchupHandler(Default::default()),
            }
        }
    }

    #[test]
    fn pool_worker_restore_merkle_tree_works_from_genesis_txns() {
        let txns_src = format!("{}\n{}\n{}\n{}\n",
                               "{\"data\":{\"alias\":\"Node1\",\"client_ip\":\"192.168.1.35\",\"client_port\":9702,\"node_ip\":\"192.168.1.35\",\"node_port\":9701,\"services\":[\"VALIDATOR\"]},\"dest\":\"Gw6pDLhcBcoQesN72qfotTgFa7cbuqZpkX3Xo6pLhPhv\",\"identifier\":\"FYmoFw55GeQH7SRFa37dkx1d2dZ3zUF8ckg7wmL7ofN4\",\"txnId\":\"fea82e10e894419fe2bea7d96296a6d46f50f93f9eeda954ec461b2ed2950b62\",\"type\":\"0\"}",
                               "{\"data\":{\"alias\":\"Node2\",\"client_ip\":\"192.168.1.35\",\"client_port\":9704,\"node_ip\":\"192.168.1.35\",\"node_port\":9703,\"services\":[\"VALIDATOR\"]},\"dest\":\"8ECVSk179mjsjKRLWiQtssMLgp6EPhWXtaYyStWPSGAb\",\"identifier\":\"8QhFxKxyaFsJy4CyxeYX34dFH8oWqyBv1P4HLQCsoeLy\",\"txnId\":\"1ac8aece2a18ced660fef8694b61aac3af08ba875ce3026a160acbc3a3af35fc\",\"type\":\"0\"}",
                               "{\"data\":{\"alias\":\"Node3\",\"client_ip\":\"192.168.1.35\",\"client_port\":9706,\"node_ip\":\"192.168.1.35\",\"node_port\":9705,\"services\":[\"VALIDATOR\"]},\"dest\":\"DKVxG2fXXTU8yT5N7hGEbXB3dfdAnYv1JczDUHpmDxya\",\"identifier\":\"2yAeV5ftuasWNgQwVYzeHeTuM7LwwNtPR3Zg9N4JiDgF\",\"txnId\":\"7e9f355dffa78ed24668f0e0e369fd8c224076571c51e2ea8be5f26479edebe4\",\"type\":\"0\"}",
                               "{\"data\":{\"alias\":\"Node4\",\"client_ip\":\"192.168.1.35\",\"client_port\":9708,\"node_ip\":\"192.168.1.35\",\"node_port\":9707,\"services\":[\"VALIDATOR\"]},\"dest\":\"4PS3EDQ3dW1tci1Bp6543CfuuebjFrg36kLAUcskGfaA\",\"identifier\":\"FTE95CVthRtrBnK2PYCBbC9LghTcGwi9Zfi1Gz2dnyNx\",\"txnId\":\"aa5e817d7cc626170eca175822029339a444eb0ee8f0bd20d3b0b76e566fb008\",\"type\":\"0\"}");
        let pool_name = "test";
        let mut path = EnvironmentUtils::pool_path(pool_name);
        fs::create_dir_all(path.as_path()).unwrap();
        path.push(pool_name);
        path.set_extension("txn");
        let mut f = fs::File::create(path.as_path()).unwrap();
        f.write(txns_src.as_bytes()).unwrap();
        f.flush().unwrap();
        f.sync_all().unwrap();

        let merkle_tree = PoolWorker::_restore_merkle_tree_from_pool_name("test").unwrap();

        assert_eq!(merkle_tree.count(), 4, "test restored MT size");
        assert_eq!(merkle_tree.root_hash_hex(), "7c7e209a5bee34e467f7a2b6e233b8c61b74ddfd099bd9ad8a9a764cdf671981", "test restored MT root hash");
    }

    #[test]
    fn pool_worker_connect_to_known_nodes_works() {
        let mut pw: PoolWorker = Default::default();
        let (gt, handle) = nodes_emulator::start();
        let mut merkle_tree: MerkleTree = MerkleTree::from_vec(Vec::new()).unwrap();
        merkle_tree.append(gt.to_msg_pack().unwrap()).unwrap();

        pw.connect_to_known_nodes(Some(&merkle_tree)).unwrap();

        let emulator_msgs: Vec<String> = handle.join().unwrap();
        assert_eq!(1, emulator_msgs.len());
        assert_eq!("pi", emulator_msgs[0]);
    }

    #[test]
    fn pool_worker_poll_zmq_works_for_terminate() {
        let ctx = zmq::Context::new();
        let mut pw = PoolWorker {
            cmd_sock: ctx.socket(zmq::SocketType::PAIR).expect("socket"),
            ..Default::default()
        };
        let pair_socket_addr = "inproc://test_pool_worker_poll_zmq_works_for_terminate";
        let send_cmd_sock = ctx.socket(zmq::SocketType::PAIR).expect("socket");
        pw.cmd_sock.bind(pair_socket_addr).expect("bind");
        send_cmd_sock.connect(pair_socket_addr).expect("connect");

        let handle: thread::JoinHandle<Vec<ZMQLoopAction>> = thread::spawn(move || {
            pw.poll_zmq().unwrap()
        });
        send_cmd_sock.send("exit", zmq::DONTWAIT).expect("send");
        let actions: Vec<ZMQLoopAction> = handle.join().unwrap();

        assert_eq!(actions.len(), 1);
        assert_eq!(actions[0], ZMQLoopAction::Terminate(-1));
    }

    #[test]
    fn pool_worker_get_zmq_poll_items_works() {
        let pw: PoolWorker = Default::default();

        let poll_items = pw.get_zmq_poll_items().unwrap();

        assert_eq!(poll_items.len(), pw.handler.nodes().len() + 1);
        //TODO compare poll items
    }

    #[test]
    #[ignore] /* FIXME remove after get_f will be restored */
    fn pool_worker_get_f_works() {
        assert_eq!(PoolWorker::get_f(0), 0);
        assert_eq!(PoolWorker::get_f(3), 0);
        assert_eq!(PoolWorker::get_f(4), 1);
        assert_eq!(PoolWorker::get_f(5), 1);
        assert_eq!(PoolWorker::get_f(6), 1);
        assert_eq!(PoolWorker::get_f(7), 2);
    }

    #[test]
    fn transaction_handler_process_reply_works() {
        let mut th: TransactionHandler = Default::default();
        th.f = 1;
        let mut pc = super::types::CommandProcess {
            cmd_ids: Vec::new(),
            replies: HashMap::new(),
            nack_cnt: 0,
        };
        let json = "{\"value\":1}";
        pc.replies.insert(HashableValue { inner: serde_json::from_str(json).unwrap() }, 1);
        let req_id = 1;
        th.pending_commands.insert(req_id, pc);

        th.process_reply(req_id, &json.to_string()).unwrap();

        assert_eq!(th.pending_commands.len(), 0);
    }

    #[test]
    fn transaction_handler_process_reply_works_for_different_replies_with_same_req_id() {
        let mut th: TransactionHandler = Default::default();
        th.f = 1;
        let mut pc = super::types::CommandProcess {
            cmd_ids: Vec::new(),
            replies: HashMap::new(),
            nack_cnt: 0,
        };
        let json1 = "{\"value\":1}";
        let json2 = "{\"value\":2}";
        pc.replies.insert(HashableValue { inner: serde_json::from_str(json1).unwrap() }, 1);
        let req_id = 1;
        th.pending_commands.insert(req_id, pc);

        th.process_reply(req_id, &json2.to_string()).unwrap();

        assert_eq!(th.pending_commands.len(), 1);
        assert_eq!(th.pending_commands.get(&req_id).unwrap().replies.len(), 2);
    }

    #[test]
    fn transaction_handler_try_send_request_works_for_new_req_id() {
        let mut th: TransactionHandler = Default::default();

        let req_id = 2;
        let cmd_id = 1;
        let cmd = format!("{{\"reqId\": {}}}", req_id);

        th.try_send_request(&cmd, cmd_id).unwrap();

        assert_eq!(th.pending_commands.len(), 1);
        let pending_cmd = th.pending_commands.get(&req_id).unwrap();
        let exp_command_process = CommandProcess {
            nack_cnt: 0,
            replies: HashMap::new(),
            cmd_ids: vec!(cmd_id),
        };
        assert_eq!(pending_cmd, &exp_command_process);
    }

    #[test]
    fn catchup_handler_start_catchup_works() {
        let mut ch: CatchupHandler = Default::default();
        let (gt, handle) = nodes_emulator::start();
        ch.merkle_tree.append(gt.to_msg_pack().unwrap()).unwrap();
        let mut rn: RemoteNode = RemoteNode::new(&gt).unwrap();
        rn.connect(&zmq::Context::new(), &zmq::CurveKeyPair::new().unwrap()).unwrap();
        ch.nodes.push(rn);
        ch.target_mt_size = 2;

        ch.start_catchup().unwrap();

        let emulator_msgs: Vec<String> = handle.join().unwrap();
        assert_eq!(1, emulator_msgs.len());
        let expected_resp: CatchupReq = CatchupReq {
            ledgerId: 0,
            seqNoStart: 2,
            seqNoEnd: 2,
            catchupTill: 2,
        };
        let act_resp = CatchupReq::from_json(emulator_msgs[0].as_str()).unwrap();
        assert_eq!(expected_resp, act_resp);
    }

    #[test]
    fn remote_node_connect_works_and_can_ping_pong() {
        let (gt, handle) = nodes_emulator::start();
        let mut rn: RemoteNode = RemoteNode::new(&gt).unwrap();
        let ctx = zmq::Context::new();
        rn.connect(&ctx, &zmq::CurveKeyPair::new().unwrap()).unwrap();
        rn.send_str("pi").expect("send");
        rn.zsock.as_ref().expect("sock").poll(zmq::POLLIN, nodes_emulator::POLL_TIMEOUT).expect("poll");
        assert_eq!("po", rn.zsock.as_ref().expect("sock").recv_string(zmq::DONTWAIT).expect("recv").expect("string").as_str());
        handle.join().expect("join");
    }

    mod nodes_emulator {
        extern crate sodiumoxide;

        use services::pool::rust_base58::ToBase58;
        use std::thread;
        use super::*;
        use self::indy_crypto::bls::{Generator, SignKey, VerKey};

        pub static POLL_TIMEOUT: i64 = 1000; /* in ms */

        pub fn start() -> (GenTransaction<u32>, thread::JoinHandle<Vec<String>>) {
            let (vk, sk) = sodiumoxide::crypto::sign::ed25519::gen_keypair();
            let pkc = CryptoBox::vk_to_curve25519(&Vec::from(&vk.0 as &[u8])).expect("Invalid pkc");
            let skc = CryptoBox::sk_to_curve25519(&Vec::from(&sk.0 as &[u8])).expect("Invalid skc");
            let ctx = zmq::Context::new();
            let s: zmq::Socket = ctx.socket(zmq::SocketType::ROUTER).unwrap();
<<<<<<< HEAD

            let blskey = VerKey::new(&Generator::from_bytes(&"3LHpUjiyFC2q2hD7MnwwNmVXiuaFbQx2XkAFJWzswCjgN1utjsCeLzHsKk1nJvFEaS4fcrUmVAkdhtPCYbrVyATZcmzwJReTcJqwqBCPTmTQ9uWPwz6rEncKb2pYYYFcdHa8N17HzVyTqKfgPi4X9pMetfT3A5xCHq54R2pDNYWVLDX".from_base58().unwrap()).unwrap(),
                                     &SignKey::new(None).unwrap()).unwrap().as_bytes().to_base58();

            let gt = GenTransaction {
=======
            let gt = GenTransaction::<u32> {
>>>>>>> 7cef08fe
                identifier: "".to_string(),
                data: NodeData {
                    alias: "n1".to_string(),
                    blskey,
                    services: Vec::new(),
                    client_port: 9700,
                    client_ip: "127.0.0.1".to_string(),
                    node_ip: "".to_string(),
                    node_port: 0,
                },
                txn_id: None,
                txn_type: "0".to_string(),
                dest: (&vk.0 as &[u8]).to_base58(),
            };
            let addr = format!("tcp://{}:{}", gt.data.client_ip, gt.data.client_port);
            s.set_curve_publickey(pkc.as_slice()).expect("set public key");
            s.set_curve_secretkey(skc.as_slice()).expect("set secret key");
            s.set_curve_server(true).expect("set curve server");
            s.bind(addr.as_str()).expect("bind");
            let handle = thread::spawn(move || {
                let mut received_msgs: Vec<String> = Vec::new();
                let poll_res = s.poll(zmq::POLLIN, POLL_TIMEOUT).expect("poll");
                if poll_res == 1 {
                    let v = s.recv_multipart(zmq::DONTWAIT).expect("recv mulp");
                    trace!("Node emulator poll recv {:?}", v);
                    s.send_multipart(&[v[0].as_slice(), "po".as_bytes()], zmq::DONTWAIT).expect("send mulp");
                    received_msgs.push(String::from_utf8(v[1].clone()).unwrap());
                } else {
                    warn!("Node emulator poll return {}", poll_res)
                }
                received_msgs
            });
            (gt, handle)
        }
    }
}<|MERGE_RESOLUTION|>--- conflicted
+++ resolved
@@ -1403,15 +1403,10 @@
             let skc = CryptoBox::sk_to_curve25519(&Vec::from(&sk.0 as &[u8])).expect("Invalid skc");
             let ctx = zmq::Context::new();
             let s: zmq::Socket = ctx.socket(zmq::SocketType::ROUTER).unwrap();
-<<<<<<< HEAD
 
             let blskey = VerKey::new(&Generator::from_bytes(&"3LHpUjiyFC2q2hD7MnwwNmVXiuaFbQx2XkAFJWzswCjgN1utjsCeLzHsKk1nJvFEaS4fcrUmVAkdhtPCYbrVyATZcmzwJReTcJqwqBCPTmTQ9uWPwz6rEncKb2pYYYFcdHa8N17HzVyTqKfgPi4X9pMetfT3A5xCHq54R2pDNYWVLDX".from_base58().unwrap()).unwrap(),
                                      &SignKey::new(None).unwrap()).unwrap().as_bytes().to_base58();
-
-            let gt = GenTransaction {
-=======
             let gt = GenTransaction::<u32> {
->>>>>>> 7cef08fe
                 identifier: "".to_string(),
                 data: NodeData {
                     alias: "n1".to_string(),
