--- conflicted
+++ resolved
@@ -1,20 +1,13 @@
-<<<<<<< HEAD
 extern crate sodiumoxide;
 
-=======
 use std;
->>>>>>> fdc71c32
 use std::collections::HashMap;
 use std::io::{Write,Read};
 use std::rc::Rc;
 
-<<<<<<< HEAD
 use serde_json;
 use utils::crypto::chacha20poly1305_ietf::{TAG_LENGTH, KEY_LENGTH, NONCE_LENGTH, ChaCha20Poly1305IETF,ChaCha20Poly1305IETFKey};
 use utils::crypto::hmacsha256::{HMACSHA256, HMACSHA256Key};
-=======
-use utils::crypto::chacha20poly1305_ietf::ChaCha20Poly1305IETF;
->>>>>>> fdc71c32
 
 use errors::wallet::WalletError;
 use errors::common::CommonError;
@@ -29,10 +22,6 @@
 use self::sodiumoxide::utils::memzero;
 
 
-<<<<<<< HEAD
-pub(super) type Tags = HashMap<String, String>;
-
-
 pub(super) struct Keys {
    pub type_key: ChaCha20Poly1305IETFKey,
    pub name_key: ChaCha20Poly1305IETFKey,
@@ -41,22 +30,15 @@
    pub tag_name_key: ChaCha20Poly1305IETFKey,
    pub tag_value_key: ChaCha20Poly1305IETFKey,
    pub tags_hmac_key: HMACSHA256Key,
-=======
-#[derive(Debug, Default, Clone)]
-pub(super) struct Keys {
-    pub type_key: [u8; ChaCha20Poly1305IETF::KEYBYTES],
-    pub name_key: [u8; ChaCha20Poly1305IETF::KEYBYTES],
-    pub value_key: [u8; ChaCha20Poly1305IETF::KEYBYTES],
-    pub item_hmac_key: [u8; ChaCha20Poly1305IETF::KEYBYTES],
-    pub tag_name_key: [u8; ChaCha20Poly1305IETF::KEYBYTES],
-    pub tag_value_key: [u8; ChaCha20Poly1305IETF::KEYBYTES],
-    pub tags_hmac_key: [u8; ChaCha20Poly1305IETF::KEYBYTES]
->>>>>>> fdc71c32
 }
 
 impl Keys {
-<<<<<<< HEAD
-    pub fn new(mut keys_bytes: Vec<u8>) -> Keys {
+    pub fn new(mut keys_bytes: Vec<u8>) -> Result<Keys, WalletError> {
+        if keys_bytes.len() != KEY_LENGTH * 7 {
+            return Err(WalletError::CommonError(
+                CommonError::InvalidState(format!("Keys vector is of invalid length"))
+            ));
+        }
         let keys = Keys {
             type_key: ChaCha20Poly1305IETF::clone_key_from_slice(&keys_bytes[0..32]),
             name_key: ChaCha20Poly1305IETF::clone_key_from_slice(&keys_bytes[32..64]),
@@ -68,7 +50,7 @@
         };
         memzero(&mut keys_bytes[..]);
 
-        keys
+        Ok(keys)
     }
 
     pub fn gen_keys(master_key: &ChaCha20Poly1305IETFKey) -> Vec<u8>{
@@ -79,38 +61,6 @@
         let tag_name_key = ChaCha20Poly1305IETF::generate_key();
         let tag_value_key = ChaCha20Poly1305IETF::generate_key();
         let tags_hmac_key = HMACSHA256::generate_key();
-=======
-    pub fn new(keys_vector: Vec<u8>) -> Result<Keys, WalletError> {
-        if keys_vector.len() != ChaCha20Poly1305IETF::KEYBYTES * 7 {
-            return Err(WalletError::CommonError(
-                CommonError::InvalidState(format!("Keys vector is of invalid length"))
-            ));
-        }
-
-        let key_parts: Vec<&[u8]> = keys_vector.chunks(ChaCha20Poly1305IETF::KEYBYTES).collect();
-
-        let mut keys: Keys = Default::default();
-
-        keys.type_key.clone_from_slice(&key_parts[0]);
-        keys.name_key.clone_from_slice(&key_parts[1]);
-        keys.value_key.clone_from_slice(&key_parts[2]);
-        keys.item_hmac_key.clone_from_slice(&key_parts[3]);
-        keys.tag_name_key.clone_from_slice(&key_parts[4]);
-        keys.tag_value_key.clone_from_slice(&key_parts[5]);
-        keys.tags_hmac_key.clone_from_slice(&key_parts[6]);
-
-        return Ok(keys);
-    }
-
-    pub fn gen_keys(master_key: [u8; 32]) -> Vec<u8> {
-        let type_key = ChaCha20Poly1305IETF::create_key();
-        let name_key = ChaCha20Poly1305IETF::create_key();
-        let value_key = ChaCha20Poly1305IETF::create_key();
-        let item_hmac_key = ChaCha20Poly1305IETF::create_key();
-        let tag_name_key = ChaCha20Poly1305IETF::create_key();
-        let tag_value_key = ChaCha20Poly1305IETF::create_key();
-        let tags_hmac_key = ChaCha20Poly1305IETF::create_key();
->>>>>>> fdc71c32
 
         let mut keys: Vec<u8> = Vec::new();
         keys.extend_from_slice(&type_key.get_bytes());
@@ -121,14 +71,10 @@
         keys.extend_from_slice(&tag_value_key.get_bytes());
         keys.extend_from_slice(&tags_hmac_key.get_bytes());
 
-<<<<<<< HEAD
-        let encrypted_keys = ChaCha20Poly1305IETF::encrypt_as_not_searchable(&keys, master_key);
+        let encrypted_keys = encrypt_as_not_searchable(&keys, master_key);
         memzero(&mut keys[..]);
 
         encrypted_keys
-=======
-        return encrypt_as_not_searchable(&keys, &master_key);
->>>>>>> fdc71c32
     }
 
     pub fn encrypt(&self, master_key: &ChaCha20Poly1305IETFKey) -> Vec<u8> {
@@ -141,14 +87,10 @@
         keys.extend_from_slice(self.tag_value_key.get_bytes());
         keys.extend_from_slice(self.tags_hmac_key.get_bytes());
 
-        let encrypted_keys = ChaCha20Poly1305IETF::encrypt_as_not_searchable(&keys, master_key);
+        let encrypted_keys = encrypt_as_not_searchable(&keys, master_key);
         memzero(&mut keys[..]);
 
-<<<<<<< HEAD
         encrypted_keys
-=======
-        return encrypt_as_not_searchable(&keys, &master_key);
->>>>>>> fdc71c32
     }
 }
 
@@ -176,42 +118,27 @@
 impl EncryptedValue {
     pub fn new(data: Vec<u8>, key: Vec<u8>) -> Self {
         Self {
-            data,
-            key,
+            data: data,
+            key: key,
         }
     }
 
     pub fn encrypt(data: &str, key: &ChaCha20Poly1305IETFKey) -> Self {
         let value_key = ChaCha20Poly1305IETF::generate_key();
         EncryptedValue::new(
-<<<<<<< HEAD
-            ChaCha20Poly1305IETF::encrypt_as_not_searchable(data.as_bytes(), &value_key),
-            ChaCha20Poly1305IETF::encrypt_as_not_searchable(value_key.get_bytes(), key)
+            encrypt_as_not_searchable(data.as_bytes(), &value_key),
+            encrypt_as_not_searchable(value_key.get_bytes(), key)
         )
     }
 
     pub fn decrypt(&self, key: &ChaCha20Poly1305IETFKey) -> Result<String, WalletError> {
-        let mut value_key_bytes = ChaCha20Poly1305IETF::decrypt(&self.key, key)?;
+        let mut value_key_bytes = decrypt_merged(&self.key, key)?;
         if value_key_bytes.len() != KEY_LENGTH {
             return Err(WalletError::EncryptionError("Value key is not right size".to_string()));
         }
         let value_key = ChaCha20Poly1305IETF::clone_key_from_slice(&value_key_bytes[..]);
         memzero(&mut value_key_bytes[..]);
-        String::from_utf8(ChaCha20Poly1305IETF::decrypt(&self.data, &value_key)?)
-=======
-            encrypt_as_not_searchable(data.as_bytes(), &value_key),
-            encrypt_as_not_searchable(&value_key, key)
-        )
-    }
-
-    pub fn decrypt(&self, key: &[u8]) -> Result<String, WalletError> {
-        let value_key = decrypt_merged(&self.key, key)?;
-        if value_key.len() != ChaCha20Poly1305IETF::KEYBYTES {
-            return Err(WalletError::EncryptionError("Value key is not right size".to_string()));
-        }
-
         String::from_utf8(decrypt_merged(&self.data, &value_key)?)
->>>>>>> fdc71c32
             .map_err(|_| WalletError::CommonError(CommonError::InvalidStructure("Invalid UTF8 string inside of value".to_string())))
     }
 
@@ -224,12 +151,12 @@
     pub fn from_bytes(joined_data: &[u8]) -> Result<Self, CommonError> {
         // value_key is stored as NONCE || CYPHERTEXT. Lenth of CYPHERTHEXT is length of DATA + length of TAG.
         if joined_data.len() < ENCRYPTED_KEY_LEN {
-            return Err(CommonError::InvalidStructure("Unable to split value_key from value: value too short".to_string()));
+            return Err(CommonError::InvalidStructure(format!("Unable to split value_key from value: value too short")));
         }
 
         let value_key = joined_data[..ENCRYPTED_KEY_LEN].to_owned();
         let value = joined_data[ENCRYPTED_KEY_LEN..].to_owned();
-        Ok(EncryptedValue { data: value, key: value_key })
+        Ok(EncryptedValue{data: value, key: value_key})
     }
 }
 
@@ -511,13 +438,8 @@
                          &storage.get_storage_metadata().unwrap(),
                     &_get_test_master_key()
             ).unwrap()
-<<<<<<< HEAD
-        );
+        ).unwrap();
         let wallet = Wallet::new("test_wallet", "test_pool", storage, Rc::new(keys));
-=======
-        ).unwrap();
-        let wallet = Wallet::new("test_wallet", "test_pool", storage, keys);
->>>>>>> fdc71c32
 
         let entity = wallet.get(type_, name, &_fetch_options(false, true, true)).unwrap();
 
@@ -761,16 +683,25 @@
                 "k8": "v8"
             }
         });
-<<<<<<< HEAD
         let master_key = _get_test_master_key();
         let column_keys = Keys::gen_keys(&master_key);
-        let keys = Keys::new(column_keys);
-=======
-        let wallet = _create_wallet();
->>>>>>> fdc71c32
+        let name = "test_wallet";
+        let pool_name = "test_pool";
+        let storage_type = SQLiteStorageType::new();
+        let master_key = _get_test_master_key();
+        storage_type.create_storage("test_wallet", None, "", &Keys::gen_keys(&master_key)).unwrap();
+        let credentials = _credentials();
+        let storage = storage_type.open_storage("test_wallet", None, &credentials[..]).unwrap();
+
+        let keys = Keys::new(
+            decrypt_merged(
+                &storage.get_storage_metadata().unwrap(),
+                &master_key
+            ).unwrap()
+        ).unwrap();
         let raw_query = serde_json::to_string(&test_query).unwrap();
         let query = language::parse_from_json(&raw_query).unwrap();
-        let encrypted_query = encrypt_query(query, &wallet.keys).unwrap();
+        let encrypted_query = encrypt_query(query, &keys).unwrap();
 
         assert_match!(Operator::And(_), encrypted_query);
     }
