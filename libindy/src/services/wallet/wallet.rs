--- conflicted
+++ resolved
@@ -1,11 +1,7 @@
 use std;
 use std::collections::HashMap;
 use std::io::{Write,Read};
-<<<<<<< HEAD
-use std::mem;
-=======
 use std::rc::Rc;
->>>>>>> df6cdd8b
 
 use serde_json;
 use utils::crypto::chacha20poly1305_ietf::ChaCha20Poly1305IETF;
@@ -188,11 +184,7 @@
         Ok(())
     }
 
-<<<<<<< HEAD
-    pub fn delete_tags(&mut self, type_: &str, name: &str, tag_names: &[&str]) -> Result<(), WalletError> {
-=======
-    pub fn delete_tags(&self, type_: &str, name: &str, tag_names: &[String]) -> Result<(), WalletError> {
->>>>>>> df6cdd8b
+    pub fn delete_tags(&self, type_: &str, name: &str, tag_names: &[&str]) -> Result<(), WalletError> {
         let encrypted_type = ChaCha20Poly1305IETF::encrypt_as_searchable(type_.as_bytes(), &self.keys.type_key, &self.keys.item_hmac_key);
         let encrypted_name = ChaCha20Poly1305IETF::encrypt_as_searchable(name.as_bytes(), &self.keys.name_key, &self.keys.item_hmac_key);
         let encrypted_tag_names = encrypt_tag_names(tag_names, &self.keys.tag_name_key, &self.keys.tags_hmac_key);
@@ -256,20 +248,18 @@
 
     pub (super) fn get_all(&self) -> Result<WalletIterator, WalletError> {
         let all_items = self.storage.get_all()?;
-        Ok(WalletIterator::new(all_items, &self.keys))
+        Ok(WalletIterator::new(all_items, Rc::clone(&self.keys)))
     }
 }
 
 #[cfg(test)]
 mod tests {
-    use std;
     use std::env;
     use errors::wallet::WalletError;
     use services::wallet::wallet::Wallet;
     use services::wallet::storage::WalletStorageType;
     use services::wallet::storage::default::SQLiteStorageType;
     use services::wallet::language::*;
-    use std::io;
     use super::*;
 
 
