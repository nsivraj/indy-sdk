extern crate openssl;

use errors::prelude::*;
use self::openssl::error::ErrorStack;
use self::openssl::hash::{Hasher, MessageDigest};

pub const HASHBYTES: usize = 32;

// these bytes are the same as openssl_hash(MessageDigest::sha256(), &[]) so we do not have to actually call the hash function
pub const EMPTY_HASH_BYTES : [u8; HASHBYTES] = [227, 176, 196, 66, 152, 252, 28, 20, 154, 251, 244, 200, 153, 111, 185, 36, 39, 174, 65, 228, 100, 155, 147, 76, 164, 149, 153, 27, 120, 82, 184, 85];

pub fn hash(input: &[u8]) -> Result<Vec<u8>, IndyError> {
    let mut hasher = Hash::new_context()?;
    hasher.update(input)?;
    Ok(hasher.finish().map(|b| b.to_vec())?)
}

<<<<<<< HEAD
pub struct Digest {
    data: DigestBytes
}

impl Digest {
    fn new(data: DigestBytes) -> Digest {
        Digest {
            data
        }
    }

    pub fn to_vec(&self) -> Vec<u8> {
        self.data.to_vec()
    }
}

=======
>>>>>>> d82c4b60
pub struct Hash {}

impl Hash {
    pub fn new_context() -> Result<Hasher, IndyError> {
        Ok(Hasher::new(MessageDigest::sha256())?)
    }

    pub fn hash_leaf<T>(leaf: &T) -> Result<Vec<u8>, IndyError> where T: Hashable {
        let mut ctx = Hash::new_context()?;
        ctx.update(&[0x00])?;
        leaf.update_context(&mut ctx)?;
        Ok(ctx.finish().map(|b| b.to_vec())?)
    }

    pub fn hash_nodes<T>(left: &T, right: &T) -> Result<Vec<u8>, IndyError> where T: Hashable {
        let mut ctx = Hash::new_context()?;
        ctx.update(&[0x01])?;
        left.update_context(&mut ctx)?;
        right.update_context(&mut ctx)?;
        Ok(ctx.finish().map(|b| b.to_vec())?)
    }
}

/// The type of values stored in a `MerkleTree` must implement
/// this trait, in order for them to be able to be fed
/// to a Ring `Context` when computing the hash of a leaf.
///
/// A default instance for types that already implements
/// `AsRef<[u8]>` is provided.
///
/// ## Example
///
/// Here is an example of how to implement `Hashable` for a type
/// that does not (or cannot) implement `AsRef<[u8]>`:
///
/// ```ignore
/// impl Hashable for PublicKey {
///     fn update_context(&self, context: &mut Hasher) -> Result<(), CommonError> {
///         let bytes: Vec<u8> = self.to_bytes();
///         Ok(context.update(&bytes)?)
///     }
/// }
/// ```
pub trait Hashable {
    /// Update the given `context` with `self`.
    ///
    /// See `openssl::hash::Hasher::update` for more information.
    fn update_context(&self, context: &mut Hasher) -> Result<(), IndyError>;
}

impl<T: AsRef<[u8]>> Hashable for T {
    fn update_context(&self, context: &mut Hasher) -> Result<(), IndyError> {
        context
            .update(self.as_ref())
            .to_indy(IndyErrorKind::InvalidState, "Internal OpenSSL error")
    }
}

impl From<ErrorStack> for IndyError {
    fn from(err: ErrorStack) -> IndyError {
        // TODO: FIXME: Analyze ErrorStack and split invalid structure errors from other errors
        err.to_indy(IndyErrorKind::InvalidState, "Internal OpenSSL error")
    }
}<|MERGE_RESOLUTION|>--- conflicted
+++ resolved
@@ -15,25 +15,6 @@
     Ok(hasher.finish().map(|b| b.to_vec())?)
 }
 
-<<<<<<< HEAD
-pub struct Digest {
-    data: DigestBytes
-}
-
-impl Digest {
-    fn new(data: DigestBytes) -> Digest {
-        Digest {
-            data
-        }
-    }
-
-    pub fn to_vec(&self) -> Vec<u8> {
-        self.data.to_vec()
-    }
-}
-
-=======
->>>>>>> d82c4b60
 pub struct Hash {}
 
 impl Hash {
