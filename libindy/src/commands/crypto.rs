<<<<<<< HEAD
extern crate indy_crypto;
extern crate serde_json;
extern crate zeroize;

use std::collections::HashMap;

use domain::crypto::key::{Key, KeyInfo, KeyMetadata};
use domain::crypto::pack::*;
use errors::common::CommonError;
use errors::indy::IndyError;
use errors::wallet::WalletError;
use services::crypto::CryptoService;
use services::wallet::{RecordOptions, WalletService};

use std::rc::Rc;
use std::result;
use std::str;
use utils::crypto::base64;
use utils::crypto::chacha20poly1305_ietf;
use domain::crypto::combo_box::ComboBox;
=======
use std::collections::HashMap;
use std::rc::Rc;
use std::str;
>>>>>>> 38307cbe

use domain::crypto::key::{Key, KeyInfo, KeyMetadata};
use errors::prelude::*;
use services::crypto::CryptoService;
use services::wallet::{RecordOptions, WalletService};

pub enum CryptoCommand {
    CreateKey(
        i32,     // wallet handle
        KeyInfo, // key info
<<<<<<< HEAD
        Box<Fn(Result<String /*verkey*/>) + Send>,
    ),
=======
        Box<Fn(IndyResult<String/*verkey*/>) + Send>),
>>>>>>> 38307cbe
    SetKeyMetadata(
        i32,    // wallet handle
        String, // verkey
        String, // metadata
<<<<<<< HEAD
        Box<Fn(Result<()>) + Send>,
    ),
=======
        Box<Fn(IndyResult<()>) + Send>),
>>>>>>> 38307cbe
    GetKeyMetadata(
        i32,    // wallet handle
        String, // verkey
<<<<<<< HEAD
        Box<Fn(Result<String>) + Send>,
    ),
=======
        Box<Fn(IndyResult<String>) + Send>),
>>>>>>> 38307cbe
    CryptoSign(
        i32,     // wallet handle
        String,  // my vk
        Vec<u8>, // msg
<<<<<<< HEAD
        Box<Fn(Result<Vec<u8>>) + Send>,
    ),
=======
        Box<Fn(IndyResult<Vec<u8>>) + Send>),
>>>>>>> 38307cbe
    CryptoVerify(
        String,  // their vk
        Vec<u8>, // msg
        Vec<u8>, // signature
<<<<<<< HEAD
        Box<Fn(Result<bool>) + Send>,
    ),
=======
        Box<Fn(IndyResult<bool>) + Send>),
>>>>>>> 38307cbe
    AuthenticatedEncrypt(
        i32,     // wallet handle
        String,  // my vk
        String,  // their vk
        Vec<u8>, // msg
<<<<<<< HEAD
        Box<Fn(Result<Vec<u8>>) + Send>,
    ),
=======
        Box<Fn(IndyResult<Vec<u8>>) + Send>),
>>>>>>> 38307cbe
    AuthenticatedDecrypt(
        i32,     // wallet handle
        String,  // my vk
        Vec<u8>, // encrypted msg
<<<<<<< HEAD
        Box<Fn(Result<(String, Vec<u8>)>) + Send>,
    ),
=======
        Box<Fn(IndyResult<(String, Vec<u8>)>) + Send>),
>>>>>>> 38307cbe
    AnonymousEncrypt(
        String,  // their vk
        Vec<u8>, // msg
<<<<<<< HEAD
        Box<Fn(Result<Vec<u8>>) + Send>,
    ),
=======
        Box<Fn(IndyResult<Vec<u8>>) + Send>),
>>>>>>> 38307cbe
    AnonymousDecrypt(
        i32,     // wallet handle
        String,  // my vk
        Vec<u8>, // msg
<<<<<<< HEAD
        Box<Fn(Result<Vec<u8>>) + Send>,
    ),
    PackMessage(
        Vec<u8>, // plaintext message
        String,  // list of receiver's keys
        Option<String>,  // senders verkey
        i32,     //wallet handle
        Box<Fn(Result<Vec<u8>>) + Send>,
    ),
    UnpackMessage(
        Vec<u8>, // JWE
        i32,     // wallet handle
        Box<Fn(Result<Vec<u8>>) + Send>,
    ),
=======
        Box<Fn(IndyResult<Vec<u8>>) + Send>)
>>>>>>> 38307cbe
}

pub struct CryptoCommandExecutor {
    wallet_service: Rc<WalletService>,
    crypto_service: Rc<CryptoService>,
}

impl CryptoCommandExecutor {
    pub fn new(
        wallet_service: Rc<WalletService>,
        crypto_service: Rc<CryptoService>,
    ) -> CryptoCommandExecutor {
        CryptoCommandExecutor {
            wallet_service,
            crypto_service,
        }
    }

    pub fn execute(&self, command: CryptoCommand) {
        match command {
            CryptoCommand::CreateKey(wallet_handle, key_info, cb) => {
                info!("CreateKey command received");
                cb(self.create_key(wallet_handle, &key_info));
            }
            CryptoCommand::SetKeyMetadata(wallet_handle, verkey, metadata, cb) => {
                info!("SetKeyMetadata command received");
                cb(self.set_key_metadata(wallet_handle, &verkey, &metadata));
            }
            CryptoCommand::GetKeyMetadata(wallet_handle, verkey, cb) => {
                info!("GetKeyMetadata command received");
                cb(self.get_key_metadata(wallet_handle, &verkey));
            }
            CryptoCommand::CryptoSign(wallet_handle, my_vk, msg, cb) => {
                info!("CryptoSign command received");
                cb(self.crypto_sign(wallet_handle, &my_vk, &msg));
            }
            CryptoCommand::CryptoVerify(their_vk, msg, signature, cb) => {
                info!("CryptoVerify command received");
                cb(self.crypto_verify(&their_vk, &msg, &signature));
            }
            CryptoCommand::AuthenticatedEncrypt(wallet_handle, my_vk, their_vk, msg, cb) => {
                info!("AuthenticatedEncrypt command received");
                cb(self.authenticated_encrypt(wallet_handle, &my_vk, &their_vk, &msg));
            }
            CryptoCommand::AuthenticatedDecrypt(wallet_handle, my_vk, encrypted_msg, cb) => {
                info!("AuthenticatedDecrypt command received");
                cb(self.authenticated_decrypt(wallet_handle, &my_vk, &encrypted_msg));
            }
            CryptoCommand::AnonymousEncrypt(their_vk, msg, cb) => {
                info!("AnonymousEncrypt command received");
                cb(self.anonymous_encrypt(&their_vk, &msg));
            }
            CryptoCommand::AnonymousDecrypt(wallet_handle, my_vk, encrypted_msg, cb) => {
                info!("AnonymousDecrypt command received");
                cb(self.anonymous_decrypt(wallet_handle, &my_vk, &encrypted_msg));
            }
            CryptoCommand::PackMessage(message, receivers, sender_vk, wallet_handle, cb) => {
                info!("PackMessage command received");
                cb(self.pack_msg(message, &receivers, sender_vk, wallet_handle));
            }
            CryptoCommand::UnpackMessage(jwe_json, wallet_handle, cb) => {
                info!("UnpackMessage command received");
                cb(self.unpack_msg(jwe_json, wallet_handle));
            }
        };
    }

<<<<<<< HEAD
    fn create_key(&self, wallet_handle: i32, key_info: &KeyInfo) -> Result<String> {
        debug!(
            "create_key >>> wallet_handle: {:?}, key_info: {:?}",
            wallet_handle,
            secret!(key_info)
        );
=======
    fn create_key(&self, wallet_handle: i32, key_info: &KeyInfo) -> IndyResult<String> {
        debug!("create_key >>> wallet_handle: {:?}, key_info: {:?}", wallet_handle, secret!(key_info));
>>>>>>> 38307cbe

        let key = self.crypto_service.create_key(key_info)?;
        self.wallet_service
            .add_indy_object(wallet_handle, &key.verkey, &key, &HashMap::new())?;

        let res = key.verkey.to_string();
        debug!("create_key <<< res: {:?}", res);
        Ok(res)
    }

<<<<<<< HEAD
    fn crypto_sign(&self, wallet_handle: i32, my_vk: &str, msg: &[u8]) -> Result<Vec<u8>> {
        debug!(
            "crypto_sign >>> wallet_handle: {:?}, sender_vk: {:?}, msg: {:?}",
            wallet_handle, my_vk, msg
        );
=======
    fn crypto_sign(&self,
                   wallet_handle: i32,
                   my_vk: &str,
                   msg: &[u8]) -> IndyResult<Vec<u8>> {
        debug!("crypto_sign >>> wallet_handle: {:?}, sender_vk: {:?}, msg: {:?}", wallet_handle, my_vk, msg);
>>>>>>> 38307cbe

        self.crypto_service.validate_key(my_vk)?;

        let key: Key = self.wallet_service.get_indy_object(
            wallet_handle,
            &my_vk,
            &RecordOptions::id_value(),
        )?;

        let res = self.crypto_service.sign(&key, msg)?;

        debug!("crypto_sign <<< res: {:?}", res);

        Ok(res)
    }

<<<<<<< HEAD
    fn crypto_verify(&self, their_vk: &str, msg: &[u8], signature: &[u8]) -> Result<bool> {
        debug!(
            "crypto_verify >>> their_vk: {:?}, msg: {:?}, signature: {:?}",
            their_vk, msg, signature
        );
=======
    fn crypto_verify(&self,
                     their_vk: &str,
                     msg: &[u8],
                     signature: &[u8]) -> IndyResult<bool> {
        debug!("crypto_verify >>> their_vk: {:?}, msg: {:?}, signature: {:?}", their_vk, msg, signature);
>>>>>>> 38307cbe

        self.crypto_service.validate_key(their_vk)?;

        let res = self.crypto_service.verify(their_vk, msg, signature)?;

        debug!("crypto_verify <<< res: {:?}", res);

        Ok(res)
    }

<<<<<<< HEAD
    //TODO begin deprecation process this function. It will be replaced by pack
    fn authenticated_encrypt(
        &self,
        wallet_handle: i32,
        my_vk: &str,
        their_vk: &str,
        msg: &[u8],
    ) -> Result<Vec<u8>> {
=======
    fn authenticated_encrypt(&self,
                             wallet_handle: i32,
                             my_vk: &str,
                             their_vk: &str,
                             msg: &[u8]) -> IndyResult<Vec<u8>> {
>>>>>>> 38307cbe
        debug!("authenticated_encrypt >>> wallet_handle: {:?}, my_vk: {:?}, their_vk: {:?}, msg: {:?}", wallet_handle, my_vk, their_vk, msg);

        self.crypto_service.validate_key(my_vk)?;
        self.crypto_service.validate_key(their_vk)?;

        let my_key: Key = self.wallet_service.get_indy_object(
            wallet_handle,
            my_vk,
            &RecordOptions::id_value(),
        )?;

        let msg = self.crypto_service.create_combo_box(&my_key, &their_vk, msg)?;

        let msg = msg.to_msg_pack()
            .map_err(|e| CommonError::InvalidState(format!("Can't serialize ComboBox: {:?}", e)))?;

        let res = self.crypto_service.crypto_box_seal(&their_vk, &msg)?;

        debug!("authenticated_encrypt <<< res: {:?}", res);

        Ok(res)
    }

<<<<<<< HEAD
    //TODO begin deprecation process this function. It will be replaced by unpack
    fn authenticated_decrypt(
        &self,
        wallet_handle: i32,
        my_vk: &str,
        msg: &[u8],
    ) -> Result<(String, Vec<u8>)> {
=======
    fn authenticated_decrypt(&self,
                             wallet_handle: i32,
                             my_vk: &str,
                             msg: &[u8]) -> IndyResult<(String, Vec<u8>)> {
>>>>>>> 38307cbe
        debug!("authenticated_decrypt >>> wallet_handle: {:?}, my_vk: {:?}, msg: {:?}", wallet_handle, my_vk, msg);

        self.crypto_service.validate_key(my_vk)?;

        let my_key: Key = self.wallet_service.get_indy_object(
            wallet_handle,
            my_vk,
            &RecordOptions::id_value(),
        )?;

        let decrypted_msg = self.crypto_service.crypto_box_seal_open(&my_key, &msg)?;

        let parsed_msg = ComboBox::from_msg_pack(decrypted_msg.as_slice())
            .map_err(|err| CommonError::InvalidStructure(format!("Can't deserialize ComboBox: {:?}", err)))?;

        let doc: Vec<u8> = base64::decode(&parsed_msg.msg)
            .map_err(|err| CommonError::InvalidStructure(format!("Can't decode internal msg filed from base64 {}", err)))?;

        let nonce: Vec<u8> = base64::decode(&parsed_msg.nonce)
            .map_err(|err| CommonError::InvalidStructure(format!("Can't decode nonce from base64 {}", err)))?;

        let decrypted_msg = self.crypto_service.crypto_box_open(&my_key, &parsed_msg.sender, &doc, &nonce)?;

        let res = (parsed_msg.sender, decrypted_msg);

        debug!("authenticated_decrypt <<< res: {:?}", res);
        Ok(res)
    }

<<<<<<< HEAD
    fn anonymous_encrypt(&self, their_vk: &str, msg: &[u8]) -> Result<Vec<u8>> {
        debug!(
            "anonymous_encrypt >>> their_vk: {:?}, msg: {:?}",
            their_vk, msg
        );
=======
    fn anonymous_encrypt(&self,
                         their_vk: &str,
                         msg: &[u8]) -> IndyResult<Vec<u8>> {
        debug!("anonymous_encrypt >>> their_vk: {:?}, msg: {:?}", their_vk, msg);
>>>>>>> 38307cbe

        self.crypto_service.validate_key(their_vk)?;

        let res = self.crypto_service.crypto_box_seal(their_vk, &msg)?;

        debug!("anonymous_encrypt <<< res: {:?}", res);

        Ok(res)
    }

<<<<<<< HEAD
    fn anonymous_decrypt(
        &self,
        wallet_handle: i32,
        my_vk: &str,
        encrypted_msg: &[u8],
    ) -> Result<Vec<u8>> {
        debug!(
            "anonymous_decrypt >>> wallet_handle: {:?}, my_vk: {:?}, encrypted_msg: {:?}",
            wallet_handle, my_vk, encrypted_msg
        );
=======
    fn anonymous_decrypt(&self,
                         wallet_handle: i32,
                         my_vk: &str,
                         encrypted_msg: &[u8]) -> IndyResult<Vec<u8>> {
        debug!("anonymous_decrypt >>> wallet_handle: {:?}, my_vk: {:?}, encrypted_msg: {:?}", wallet_handle, my_vk, encrypted_msg);
>>>>>>> 38307cbe

        self.crypto_service.validate_key(&my_vk)?;

        let my_key: Key = self.wallet_service.get_indy_object(
            wallet_handle,
            &my_vk,
            &RecordOptions::id_value(),
        )?;

        let res = self
            .crypto_service
            .crypto_box_seal_open(&my_key, &encrypted_msg)?;

        debug!("anonymous_decrypt <<< res: {:?}", res);

        Ok(res)
    }

<<<<<<< HEAD
    fn set_key_metadata(&self, wallet_handle: i32, verkey: &str, metadata: &str) -> Result<()> {
        debug!(
            "set_key_metadata >>> wallet_handle: {:?}, verkey: {:?}, metadata: {:?}",
            wallet_handle, verkey, metadata
        );
=======
    fn set_key_metadata(&self, wallet_handle: i32, verkey: &str, metadata: &str) -> IndyResult<()> {
        debug!("set_key_metadata >>> wallet_handle: {:?}, verkey: {:?}, metadata: {:?}", wallet_handle, verkey, metadata);
>>>>>>> 38307cbe

        self.crypto_service.validate_key(verkey)?;

        let metadata = KeyMetadata {
            value: metadata.to_string(),
        };

        self.wallet_service
            .upsert_indy_object(wallet_handle, &verkey, &metadata)?;

        debug!("set_key_metadata <<<");

        Ok(())
    }

<<<<<<< HEAD
    fn get_key_metadata(&self, wallet_handle: i32, verkey: &str) -> Result<String> {
        debug!(
            "get_key_metadata >>> wallet_handle: {:?}, verkey: {:?}",
            wallet_handle, verkey
        );
=======
    fn get_key_metadata(&self,
                        wallet_handle: i32,
                        verkey: &str) -> IndyResult<String> {
        debug!("get_key_metadata >>> wallet_handle: {:?}, verkey: {:?}", wallet_handle, verkey);
>>>>>>> 38307cbe

        self.crypto_service.validate_key(verkey)?;

        let metadata = self.wallet_service.get_indy_object::<KeyMetadata>(
            wallet_handle,
            &verkey,
            &RecordOptions::id_value(),
        )?;

        let res = metadata.value;

        debug!("get_key_metadata <<< res: {:?}", res);

        Ok(res)
    }

    //TODO: Refactor pack to be more modular to version changes or crypto_scheme changes
    //this match statement is super messy, but the easiest way to comply with current architecture
    pub fn pack_msg(
        &self,
        message: Vec<u8>,
        receivers: &str,
        sender_vk: Option<String>,
        wallet_handle: i32,
    ) -> Result<Vec<u8>> {

        //parse receivers to structs
        let receiver_list: Vec<String> = serde_json::from_str(receivers).map_err(|err| {
            IndyError::CommonError(CommonError::InvalidStructure(format!(
                "Failed to deserialize receiver list of keys {}",
                err
            )))
        })?;

        //break early and error out if no receivers keys are provided
        if receiver_list.is_empty() {
            return Err(IndyError::CommonError(CommonError::InvalidParam4(format!(
                "No receiver keys found"
            ))));
        }

        let (base64_protected, cek) = if let Some(sender_vk) = sender_vk {
            //returns authcrypted pack_message format. See Wire message format HIPE for details
            self._prepare_protected_authcrypt(receiver_list, &sender_vk, wallet_handle)?
        } else {
            //returns anoncrypted pack_message format. See Wire message format HIPE for details
            self._prepare_protected_anoncrypt(receiver_list)?
        };

        // encrypt ciphertext and integrity protect "protected" field
        let (ciphertext, iv, tag) =
            self.crypto_service
                .encrypt_plaintext(message, &base64_protected, &cek);

        self._format_pack_message(&base64_protected, &ciphertext, &iv, &tag)
    }

    fn _prepare_protected_anoncrypt(&self,
                                    receiver_list: Vec<String>,
    ) -> Result<(String, chacha20poly1305_ietf::Key)> {
        let mut encrypted_recipients_struct : Vec<Recipient> = vec![];

        let cek = chacha20poly1305_ietf::gen_key();

        for their_vk in receiver_list {
            //encrypt sender verkey
            let enc_cek = self.crypto_service.crypto_box_seal(&their_vk, &cek[..])?;

            //create recipient struct and push to encrypted list
            encrypted_recipients_struct.push(Recipient {
                encrypted_key: base64::encode_urlsafe(enc_cek.as_slice()),
                header: Header {
                    kid: their_vk,
                    sender: None,
                    iv: None
                },
            });
        } // end for-loop
        Ok((self._base64_encode_protected(encrypted_recipients_struct, false)?, cek))
    }

    fn _prepare_protected_authcrypt(&self,
                                    receiver_list: Vec<String>, sender_vk: &str,
                                    wallet_handle: i32,
    ) -> Result<(String, chacha20poly1305_ietf::Key)> {
        let mut encrypted_recipients_struct : Vec<Recipient> = vec![];

        //get my_key from my wallet
        let my_key = self.wallet_service.get_indy_object(
            wallet_handle,
            sender_vk,
            &RecordOptions::id_value()
        )?;

        //generate cek
        let cek = chacha20poly1305_ietf::gen_key();

        //encrypt cek for recipient
        for their_vk in receiver_list {
            let (enc_cek, iv) = self.crypto_service.crypto_box(&my_key, &their_vk, &cek[..])?;

            let enc_sender = self.crypto_service.crypto_box_seal(&their_vk, sender_vk.as_bytes())?;

            //create recipient struct and push to encrypted list
            encrypted_recipients_struct.push(Recipient {
                encrypted_key: base64::encode_urlsafe(enc_cek.as_slice()),
                header: Header {
                    kid: their_vk,
                    sender: Some(base64::encode_urlsafe(enc_sender.as_slice())),
                    iv: Some(base64::encode_urlsafe(iv.as_slice()))
                },
            });
        } // end for-loop

        Ok((self._base64_encode_protected(encrypted_recipients_struct, true)?, cek))
    }

    fn _base64_encode_protected(&self, encrypted_recipients_struct: Vec<Recipient>, alg_is_authcrypt: bool) -> Result<String> {
        let alg_val = if alg_is_authcrypt { String::from("Authcrypt") } else { String::from("Anoncrypt") };

        //structure protected and base64URL encode it
        let protected_struct = Protected {
            enc: "xchacha20poly1305_ietf".to_string(),
            typ: "JWM/1.0".to_string(),
            alg: alg_val,
            recipients: encrypted_recipients_struct,
        };
        let protected_encoded = serde_json::to_string(&protected_struct).map_err(|err| {
            IndyError::CommonError(CommonError::InvalidStructure(format!(
                "Failed to serialize protected field {}",
                err
            )))
        })?;

        Ok(base64::encode_urlsafe(protected_encoded.as_bytes()))
    }

    fn _format_pack_message(
        &self,
        base64_protected: &str,
        ciphertext: &str,
        iv: &str,
        tag: &str
    ) -> Result<Vec<u8>> {

        //serialize pack message and return as vector of bytes
        let jwe_struct = JWE {
            protected: base64_protected.to_string(),
            iv: iv.to_string(),
            ciphertext: ciphertext.to_string(),
            tag: tag.to_string()
        };

        serde_json::to_vec(&jwe_struct).map_err(|err| {
            IndyError::CommonError(CommonError::InvalidStructure(format!(
                "Failed to serialize JWE {}",
                err
            )))
        })
    }

    pub fn unpack_msg(&self, jwe_json: Vec<u8>, wallet_handle: i32) -> Result<Vec<u8>> {
        //serialize JWE to struct
        let jwe_struct: JWE = serde_json::from_slice(jwe_json.as_slice()).map_err(|err| {
            IndyError::CommonError(CommonError::InvalidStructure(format!(
                "Failed to deserialize JWE {}",
                err
            )))
        })?;
        //decode protected data
        let protected_decoded_vec = base64::decode_urlsafe(&jwe_struct.protected)?;
        let protected_decoded_str = String::from_utf8(protected_decoded_vec).map_err(|err| {
            IndyError::CommonError(CommonError::InvalidStructure(format!(
                "Failed to utf8 encode data {}",
                err
            )))
        })?;
        //convert protected_data_str to struct
        let protected_struct: Protected = serde_json::from_str(&protected_decoded_str).map_err(|err| {
            IndyError::CommonError(CommonError::InvalidStructure(format!(
                "Failed to deserialize protected data {}",
                err
            )))
        })?;

        //extract recipient that matches a key in the wallet
        let (recipient, is_auth_recipient) = self._find_correct_recipient(protected_struct, wallet_handle)?;

        //get cek and sender data
        let (sender_verkey_option, cek) = if is_auth_recipient {
            self._unpack_cek_authcrypt(recipient.clone(), wallet_handle)
        } else {
            self._unpack_cek_anoncrypt(recipient.clone(), wallet_handle)
        }?; //close cek and sender_data match statement

        //decrypt message
        let message = self.crypto_service.decrypt_ciphertext(
            &jwe_struct.ciphertext,
            &jwe_struct.protected,
            &jwe_struct.iv,
            &jwe_struct.tag,
            &cek,
        )?;

        //serialize and return decrypted message
        let res = UnpackMessage {
            message,
            sender_verkey: sender_verkey_option,
            recipient_verkey: recipient.header.kid
        };

        return serde_json::to_vec(&res).map_err(|err| {
            IndyError::CommonError(CommonError::InvalidStructure(format!(
                "Failed to serialize message {}",
                err
            )))
        });
    }

    fn _find_correct_recipient(&self, protected_struct: Protected, wallet_handle: i32) -> Result<(Recipient, bool)>{
        for recipient in protected_struct.recipients {
            let my_key_res : Result<Key> = self.wallet_service.get_indy_object(
                wallet_handle,
                &recipient.header.kid,
                &RecordOptions::id_value()
            ).map_err(|err| IndyError::WalletError(err));


            if my_key_res.is_ok() {
                return Ok((recipient.clone(), recipient.header.sender.is_some()))
            }
        }
        return Err(IndyError::WalletError(WalletError::ItemNotFound));
    }

    fn _unpack_cek_authcrypt(&self, recipient: Recipient, wallet_handle: i32) -> Result<(Option<String>, chacha20poly1305_ietf::Key)> {
        let encrypted_key_vec = base64::decode_urlsafe(&recipient.encrypted_key)?;
        let iv = base64::decode_urlsafe(&recipient.header.iv.unwrap())?;
        let enc_sender_vk = base64::decode_urlsafe(&recipient.header.sender.unwrap())?;

        //get my private key
        let my_key = self.wallet_service.get_indy_object(
            wallet_handle,
            &recipient.header.kid,
            &RecordOptions::id_value(),
        )?;

        //decrypt sender_vk
        let sender_vk_vec = self.crypto_service.crypto_box_seal_open(&my_key, enc_sender_vk.as_slice())?;
        let sender_vk = String::from_utf8(sender_vk_vec)
            .map_err(|err| IndyError::CommonError(CommonError::InvalidStructure(format!("Failed to utf-8 encode sender_vk {}", err))))?;

        //decrypt cek
        let cek_as_vec = self.crypto_service.crypto_box_open(
            &my_key,
            &sender_vk,
            encrypted_key_vec.as_slice(),
            iv.as_slice())?;

        //convert cek to chacha Key struct
        let cek: chacha20poly1305_ietf::Key =
            chacha20poly1305_ietf::Key::from_slice(&cek_as_vec[..]).map_err(
                |err| {
                    IndyError::CommonError(CommonError::InvalidStructure(
                        format!("Failed to decrypt cek {}", err),
                    ))
                },
            )?;

        Ok((Some(sender_vk), cek))
    }

    fn _unpack_cek_anoncrypt(&self, recipient: Recipient, wallet_handle: i32) -> Result<(Option<String>, chacha20poly1305_ietf::Key)> {
        let encrypted_key_vec = base64::decode_urlsafe(&recipient.encrypted_key)?;

        //get my private key
        let my_key : Key = self.wallet_service.get_indy_object(
            wallet_handle,
            &recipient.header.kid,
            &RecordOptions::id_value(),
        )?;

        //decrypt cek
        let cek_as_vec = self.crypto_service
            .crypto_box_seal_open(&my_key, encrypted_key_vec.as_slice())?;

        //convert cek to chacha Key struct
        let cek: chacha20poly1305_ietf::Key =
            chacha20poly1305_ietf::Key::from_slice(&cek_as_vec[..]).map_err(
                |err| {
                    IndyError::CommonError(CommonError::InvalidStructure(
                        format!("Failed to decrypt cek {}", err),
                    ))
                },
            )?;

        Ok((None, cek))
    }

}<|MERGE_RESOLUTION|>--- conflicted
+++ resolved
@@ -1,4 +1,3 @@
-<<<<<<< HEAD
 extern crate indy_crypto;
 extern crate serde_json;
 extern crate zeroize;
@@ -7,130 +6,81 @@
 
 use domain::crypto::key::{Key, KeyInfo, KeyMetadata};
 use domain::crypto::pack::*;
-use errors::common::CommonError;
-use errors::indy::IndyError;
-use errors::wallet::WalletError;
+use errors::prelude::*;
 use services::crypto::CryptoService;
 use services::wallet::{RecordOptions, WalletService};
 
 use std::rc::Rc;
-use std::result;
 use std::str;
 use utils::crypto::base64;
 use utils::crypto::chacha20poly1305_ietf;
 use domain::crypto::combo_box::ComboBox;
-=======
-use std::collections::HashMap;
-use std::rc::Rc;
-use std::str;
->>>>>>> 38307cbe
-
-use domain::crypto::key::{Key, KeyInfo, KeyMetadata};
-use errors::prelude::*;
-use services::crypto::CryptoService;
-use services::wallet::{RecordOptions, WalletService};
 
 pub enum CryptoCommand {
     CreateKey(
         i32,     // wallet handle
         KeyInfo, // key info
-<<<<<<< HEAD
-        Box<Fn(Result<String /*verkey*/>) + Send>,
-    ),
-=======
-        Box<Fn(IndyResult<String/*verkey*/>) + Send>),
->>>>>>> 38307cbe
+        Box<Fn(IndyResult<String /*verkey*/>) + Send>,
+    ),
     SetKeyMetadata(
         i32,    // wallet handle
         String, // verkey
         String, // metadata
-<<<<<<< HEAD
-        Box<Fn(Result<()>) + Send>,
-    ),
-=======
-        Box<Fn(IndyResult<()>) + Send>),
->>>>>>> 38307cbe
+        Box<Fn(IndyResult<()>) + Send>,
+    ),
     GetKeyMetadata(
         i32,    // wallet handle
         String, // verkey
-<<<<<<< HEAD
-        Box<Fn(Result<String>) + Send>,
-    ),
-=======
-        Box<Fn(IndyResult<String>) + Send>),
->>>>>>> 38307cbe
+        Box<Fn(IndyResult<String>) + Send>,
+    ),
     CryptoSign(
         i32,     // wallet handle
         String,  // my vk
         Vec<u8>, // msg
-<<<<<<< HEAD
-        Box<Fn(Result<Vec<u8>>) + Send>,
-    ),
-=======
-        Box<Fn(IndyResult<Vec<u8>>) + Send>),
->>>>>>> 38307cbe
+        Box<Fn(IndyResult<Vec<u8>>) + Send>,
+    ),
     CryptoVerify(
         String,  // their vk
         Vec<u8>, // msg
         Vec<u8>, // signature
-<<<<<<< HEAD
-        Box<Fn(Result<bool>) + Send>,
-    ),
-=======
-        Box<Fn(IndyResult<bool>) + Send>),
->>>>>>> 38307cbe
+        Box<Fn(IndyResult<bool>) + Send>,
+    ),
     AuthenticatedEncrypt(
         i32,     // wallet handle
         String,  // my vk
         String,  // their vk
         Vec<u8>, // msg
-<<<<<<< HEAD
-        Box<Fn(Result<Vec<u8>>) + Send>,
-    ),
-=======
-        Box<Fn(IndyResult<Vec<u8>>) + Send>),
->>>>>>> 38307cbe
+        Box<Fn(IndyResult<Vec<u8>>) + Send>,
+    ),
     AuthenticatedDecrypt(
         i32,     // wallet handle
         String,  // my vk
         Vec<u8>, // encrypted msg
-<<<<<<< HEAD
-        Box<Fn(Result<(String, Vec<u8>)>) + Send>,
-    ),
-=======
-        Box<Fn(IndyResult<(String, Vec<u8>)>) + Send>),
->>>>>>> 38307cbe
+        Box<Fn(IndyResult<(String, Vec<u8>)>) + Send>,
+    ),
     AnonymousEncrypt(
         String,  // their vk
         Vec<u8>, // msg
-<<<<<<< HEAD
-        Box<Fn(Result<Vec<u8>>) + Send>,
-    ),
-=======
-        Box<Fn(IndyResult<Vec<u8>>) + Send>),
->>>>>>> 38307cbe
+        Box<Fn(IndyResult<Vec<u8>>) + Send>,
+    ),
     AnonymousDecrypt(
         i32,     // wallet handle
         String,  // my vk
         Vec<u8>, // msg
-<<<<<<< HEAD
-        Box<Fn(Result<Vec<u8>>) + Send>,
+        Box<Fn(IndyResult<Vec<u8>>) + Send>,
     ),
     PackMessage(
         Vec<u8>, // plaintext message
         String,  // list of receiver's keys
         Option<String>,  // senders verkey
         i32,     //wallet handle
-        Box<Fn(Result<Vec<u8>>) + Send>,
+        Box<Fn(IndyResult<Vec<u8>>) + Send>,
     ),
     UnpackMessage(
         Vec<u8>, // JWE
         i32,     // wallet handle
-        Box<Fn(Result<Vec<u8>>) + Send>,
-    ),
-=======
-        Box<Fn(IndyResult<Vec<u8>>) + Send>)
->>>>>>> 38307cbe
+        Box<Fn(IndyResult<Vec<u8>>) + Send>,
+    ),
 }
 
 pub struct CryptoCommandExecutor {
@@ -198,17 +148,12 @@
         };
     }
 
-<<<<<<< HEAD
-    fn create_key(&self, wallet_handle: i32, key_info: &KeyInfo) -> Result<String> {
+    fn create_key(&self, wallet_handle: i32, key_info: &KeyInfo) -> IndyResult<String> {
         debug!(
             "create_key >>> wallet_handle: {:?}, key_info: {:?}",
             wallet_handle,
             secret!(key_info)
         );
-=======
-    fn create_key(&self, wallet_handle: i32, key_info: &KeyInfo) -> IndyResult<String> {
-        debug!("create_key >>> wallet_handle: {:?}, key_info: {:?}", wallet_handle, secret!(key_info));
->>>>>>> 38307cbe
 
         let key = self.crypto_service.create_key(key_info)?;
         self.wallet_service
@@ -219,19 +164,11 @@
         Ok(res)
     }
 
-<<<<<<< HEAD
-    fn crypto_sign(&self, wallet_handle: i32, my_vk: &str, msg: &[u8]) -> Result<Vec<u8>> {
+    fn crypto_sign(&self, wallet_handle: i32, my_vk: &str, msg: &[u8]) -> IndyResult<Vec<u8>> {
         debug!(
             "crypto_sign >>> wallet_handle: {:?}, sender_vk: {:?}, msg: {:?}",
             wallet_handle, my_vk, msg
         );
-=======
-    fn crypto_sign(&self,
-                   wallet_handle: i32,
-                   my_vk: &str,
-                   msg: &[u8]) -> IndyResult<Vec<u8>> {
-        debug!("crypto_sign >>> wallet_handle: {:?}, sender_vk: {:?}, msg: {:?}", wallet_handle, my_vk, msg);
->>>>>>> 38307cbe
 
         self.crypto_service.validate_key(my_vk)?;
 
@@ -248,19 +185,14 @@
         Ok(res)
     }
 
-<<<<<<< HEAD
-    fn crypto_verify(&self, their_vk: &str, msg: &[u8], signature: &[u8]) -> Result<bool> {
+    fn crypto_verify(&self,
+                     their_vk: &str,
+                     msg: &[u8],
+                     signature: &[u8]) -> IndyResult<bool> {
         debug!(
             "crypto_verify >>> their_vk: {:?}, msg: {:?}, signature: {:?}",
             their_vk, msg, signature
         );
-=======
-    fn crypto_verify(&self,
-                     their_vk: &str,
-                     msg: &[u8],
-                     signature: &[u8]) -> IndyResult<bool> {
-        debug!("crypto_verify >>> their_vk: {:?}, msg: {:?}, signature: {:?}", their_vk, msg, signature);
->>>>>>> 38307cbe
 
         self.crypto_service.validate_key(their_vk)?;
 
@@ -271,7 +203,6 @@
         Ok(res)
     }
 
-<<<<<<< HEAD
     //TODO begin deprecation process this function. It will be replaced by pack
     fn authenticated_encrypt(
         &self,
@@ -279,14 +210,7 @@
         my_vk: &str,
         their_vk: &str,
         msg: &[u8],
-    ) -> Result<Vec<u8>> {
-=======
-    fn authenticated_encrypt(&self,
-                             wallet_handle: i32,
-                             my_vk: &str,
-                             their_vk: &str,
-                             msg: &[u8]) -> IndyResult<Vec<u8>> {
->>>>>>> 38307cbe
+    ) -> IndyResult<Vec<u8>> {
         debug!("authenticated_encrypt >>> wallet_handle: {:?}, my_vk: {:?}, their_vk: {:?}, msg: {:?}", wallet_handle, my_vk, their_vk, msg);
 
         self.crypto_service.validate_key(my_vk)?;
@@ -301,7 +225,7 @@
         let msg = self.crypto_service.create_combo_box(&my_key, &their_vk, msg)?;
 
         let msg = msg.to_msg_pack()
-            .map_err(|e| CommonError::InvalidState(format!("Can't serialize ComboBox: {:?}", e)))?;
+            .map_err(|e| err_msg(IndyErrorKind::InvalidState, format!("Can't serialize ComboBox: {:?}", e)))?;
 
         let res = self.crypto_service.crypto_box_seal(&their_vk, &msg)?;
 
@@ -310,20 +234,13 @@
         Ok(res)
     }
 
-<<<<<<< HEAD
     //TODO begin deprecation process this function. It will be replaced by unpack
     fn authenticated_decrypt(
         &self,
         wallet_handle: i32,
         my_vk: &str,
         msg: &[u8],
-    ) -> Result<(String, Vec<u8>)> {
-=======
-    fn authenticated_decrypt(&self,
-                             wallet_handle: i32,
-                             my_vk: &str,
-                             msg: &[u8]) -> IndyResult<(String, Vec<u8>)> {
->>>>>>> 38307cbe
+    ) -> IndyResult<(String, Vec<u8>)> {
         debug!("authenticated_decrypt >>> wallet_handle: {:?}, my_vk: {:?}, msg: {:?}", wallet_handle, my_vk, msg);
 
         self.crypto_service.validate_key(my_vk)?;
@@ -337,34 +254,30 @@
         let decrypted_msg = self.crypto_service.crypto_box_seal_open(&my_key, &msg)?;
 
         let parsed_msg = ComboBox::from_msg_pack(decrypted_msg.as_slice())
-            .map_err(|err| CommonError::InvalidStructure(format!("Can't deserialize ComboBox: {:?}", err)))?;
+            .map_err(|err| err_msg(IndyErrorKind::InvalidStructure, format!("Can't deserialize ComboBox: {:?}", err)))?;
 
         let doc: Vec<u8> = base64::decode(&parsed_msg.msg)
-            .map_err(|err| CommonError::InvalidStructure(format!("Can't decode internal msg filed from base64 {}", err)))?;
+            .map_err(|err| err_msg(IndyErrorKind::InvalidStructure, format!("Can't decode internal msg filed from base64 {}", err)))?;
 
         let nonce: Vec<u8> = base64::decode(&parsed_msg.nonce)
-            .map_err(|err| CommonError::InvalidStructure(format!("Can't decode nonce from base64 {}", err)))?;
+            .map_err(|err| err_msg(IndyErrorKind::InvalidStructure, format!("Can't decode nonce from base64 {}", err)))?;
 
         let decrypted_msg = self.crypto_service.crypto_box_open(&my_key, &parsed_msg.sender, &doc, &nonce)?;
 
         let res = (parsed_msg.sender, decrypted_msg);
 
         debug!("authenticated_decrypt <<< res: {:?}", res);
-        Ok(res)
-    }
-
-<<<<<<< HEAD
-    fn anonymous_encrypt(&self, their_vk: &str, msg: &[u8]) -> Result<Vec<u8>> {
+
+        Ok(res)
+    }
+
+    fn anonymous_encrypt(&self,
+                         their_vk: &str,
+                         msg: &[u8]) -> IndyResult<Vec<u8>> {
         debug!(
             "anonymous_encrypt >>> their_vk: {:?}, msg: {:?}",
             their_vk, msg
         );
-=======
-    fn anonymous_encrypt(&self,
-                         their_vk: &str,
-                         msg: &[u8]) -> IndyResult<Vec<u8>> {
-        debug!("anonymous_encrypt >>> their_vk: {:?}, msg: {:?}", their_vk, msg);
->>>>>>> 38307cbe
 
         self.crypto_service.validate_key(their_vk)?;
 
@@ -375,24 +288,14 @@
         Ok(res)
     }
 
-<<<<<<< HEAD
-    fn anonymous_decrypt(
-        &self,
-        wallet_handle: i32,
-        my_vk: &str,
-        encrypted_msg: &[u8],
-    ) -> Result<Vec<u8>> {
+    fn anonymous_decrypt(&self,
+                         wallet_handle: i32,
+                         my_vk: &str,
+                         encrypted_msg: &[u8]) -> IndyResult<Vec<u8>> {
         debug!(
             "anonymous_decrypt >>> wallet_handle: {:?}, my_vk: {:?}, encrypted_msg: {:?}",
             wallet_handle, my_vk, encrypted_msg
         );
-=======
-    fn anonymous_decrypt(&self,
-                         wallet_handle: i32,
-                         my_vk: &str,
-                         encrypted_msg: &[u8]) -> IndyResult<Vec<u8>> {
-        debug!("anonymous_decrypt >>> wallet_handle: {:?}, my_vk: {:?}, encrypted_msg: {:?}", wallet_handle, my_vk, encrypted_msg);
->>>>>>> 38307cbe
 
         self.crypto_service.validate_key(&my_vk)?;
 
@@ -411,16 +314,11 @@
         Ok(res)
     }
 
-<<<<<<< HEAD
-    fn set_key_metadata(&self, wallet_handle: i32, verkey: &str, metadata: &str) -> Result<()> {
+    fn set_key_metadata(&self, wallet_handle: i32, verkey: &str, metadata: &str) -> IndyResult<()> {
         debug!(
             "set_key_metadata >>> wallet_handle: {:?}, verkey: {:?}, metadata: {:?}",
             wallet_handle, verkey, metadata
         );
-=======
-    fn set_key_metadata(&self, wallet_handle: i32, verkey: &str, metadata: &str) -> IndyResult<()> {
-        debug!("set_key_metadata >>> wallet_handle: {:?}, verkey: {:?}, metadata: {:?}", wallet_handle, verkey, metadata);
->>>>>>> 38307cbe
 
         self.crypto_service.validate_key(verkey)?;
 
@@ -436,18 +334,11 @@
         Ok(())
     }
 
-<<<<<<< HEAD
-    fn get_key_metadata(&self, wallet_handle: i32, verkey: &str) -> Result<String> {
+    fn get_key_metadata(&self, wallet_handle: i32, verkey: &str) -> IndyResult<String> {
         debug!(
             "get_key_metadata >>> wallet_handle: {:?}, verkey: {:?}",
             wallet_handle, verkey
         );
-=======
-    fn get_key_metadata(&self,
-                        wallet_handle: i32,
-                        verkey: &str) -> IndyResult<String> {
-        debug!("get_key_metadata >>> wallet_handle: {:?}, verkey: {:?}", wallet_handle, verkey);
->>>>>>> 38307cbe
 
         self.crypto_service.validate_key(verkey)?;
 
@@ -472,21 +363,21 @@
         receivers: &str,
         sender_vk: Option<String>,
         wallet_handle: i32,
-    ) -> Result<Vec<u8>> {
+    ) -> IndyResult<Vec<u8>> {
 
         //parse receivers to structs
         let receiver_list: Vec<String> = serde_json::from_str(receivers).map_err(|err| {
-            IndyError::CommonError(CommonError::InvalidStructure(format!(
+            err_msg(IndyErrorKind::InvalidStructure, format!(
                 "Failed to deserialize receiver list of keys {}",
                 err
-            )))
+            ))
         })?;
 
         //break early and error out if no receivers keys are provided
         if receiver_list.is_empty() {
-            return Err(IndyError::CommonError(CommonError::InvalidParam4(format!(
+            return Err(err_msg(IndyErrorKind::InvalidStructure, format!(
                 "No receiver keys found"
-            ))));
+            )));
         }
 
         let (base64_protected, cek) = if let Some(sender_vk) = sender_vk {
@@ -507,7 +398,7 @@
 
     fn _prepare_protected_anoncrypt(&self,
                                     receiver_list: Vec<String>,
-    ) -> Result<(String, chacha20poly1305_ietf::Key)> {
+    ) -> IndyResult<(String, chacha20poly1305_ietf::Key)> {
         let mut encrypted_recipients_struct : Vec<Recipient> = vec![];
 
         let cek = chacha20poly1305_ietf::gen_key();
@@ -532,7 +423,7 @@
     fn _prepare_protected_authcrypt(&self,
                                     receiver_list: Vec<String>, sender_vk: &str,
                                     wallet_handle: i32,
-    ) -> Result<(String, chacha20poly1305_ietf::Key)> {
+    ) -> IndyResult<(String, chacha20poly1305_ietf::Key)> {
         let mut encrypted_recipients_struct : Vec<Recipient> = vec![];
 
         //get my_key from my wallet
@@ -565,7 +456,7 @@
         Ok((self._base64_encode_protected(encrypted_recipients_struct, true)?, cek))
     }
 
-    fn _base64_encode_protected(&self, encrypted_recipients_struct: Vec<Recipient>, alg_is_authcrypt: bool) -> Result<String> {
+    fn _base64_encode_protected(&self, encrypted_recipients_struct: Vec<Recipient>, alg_is_authcrypt: bool) -> IndyResult<String> {
         let alg_val = if alg_is_authcrypt { String::from("Authcrypt") } else { String::from("Anoncrypt") };
 
         //structure protected and base64URL encode it
@@ -576,10 +467,10 @@
             recipients: encrypted_recipients_struct,
         };
         let protected_encoded = serde_json::to_string(&protected_struct).map_err(|err| {
-            IndyError::CommonError(CommonError::InvalidStructure(format!(
+            err_msg(IndyErrorKind::InvalidStructure, format!(
                 "Failed to serialize protected field {}",
                 err
-            )))
+            ))
         })?;
 
         Ok(base64::encode_urlsafe(protected_encoded.as_bytes()))
@@ -591,7 +482,7 @@
         ciphertext: &str,
         iv: &str,
         tag: &str
-    ) -> Result<Vec<u8>> {
+    ) -> IndyResult<Vec<u8>> {
 
         //serialize pack message and return as vector of bytes
         let jwe_struct = JWE {
@@ -602,35 +493,35 @@
         };
 
         serde_json::to_vec(&jwe_struct).map_err(|err| {
-            IndyError::CommonError(CommonError::InvalidStructure(format!(
+            err_msg(IndyErrorKind::InvalidStructure, format!(
                 "Failed to serialize JWE {}",
                 err
-            )))
+            ))
         })
     }
 
-    pub fn unpack_msg(&self, jwe_json: Vec<u8>, wallet_handle: i32) -> Result<Vec<u8>> {
+    pub fn unpack_msg(&self, jwe_json: Vec<u8>, wallet_handle: i32) -> IndyResult<Vec<u8>> {
         //serialize JWE to struct
         let jwe_struct: JWE = serde_json::from_slice(jwe_json.as_slice()).map_err(|err| {
-            IndyError::CommonError(CommonError::InvalidStructure(format!(
+            err_msg(IndyErrorKind::InvalidStructure, format!(
                 "Failed to deserialize JWE {}",
                 err
-            )))
+            ))
         })?;
         //decode protected data
         let protected_decoded_vec = base64::decode_urlsafe(&jwe_struct.protected)?;
         let protected_decoded_str = String::from_utf8(protected_decoded_vec).map_err(|err| {
-            IndyError::CommonError(CommonError::InvalidStructure(format!(
+            err_msg(IndyErrorKind::InvalidStructure, format!(
                 "Failed to utf8 encode data {}",
                 err
-            )))
+            ))
         })?;
         //convert protected_data_str to struct
         let protected_struct: Protected = serde_json::from_str(&protected_decoded_str).map_err(|err| {
-            IndyError::CommonError(CommonError::InvalidStructure(format!(
+            err_msg(IndyErrorKind::InvalidStructure, format!(
                 "Failed to deserialize protected data {}",
                 err
-            )))
+            ))
         })?;
 
         //extract recipient that matches a key in the wallet
@@ -660,30 +551,30 @@
         };
 
         return serde_json::to_vec(&res).map_err(|err| {
-            IndyError::CommonError(CommonError::InvalidStructure(format!(
+            err_msg(IndyErrorKind::InvalidStructure, format!(
                 "Failed to serialize message {}",
                 err
-            )))
+            ))
         });
     }
 
-    fn _find_correct_recipient(&self, protected_struct: Protected, wallet_handle: i32) -> Result<(Recipient, bool)>{
+    fn _find_correct_recipient(&self, protected_struct: Protected, wallet_handle: i32) -> IndyResult<(Recipient, bool)>{
         for recipient in protected_struct.recipients {
-            let my_key_res : Result<Key> = self.wallet_service.get_indy_object(
+            let my_key_res = self.wallet_service.get_indy_object::<Key>(
                 wallet_handle,
                 &recipient.header.kid,
                 &RecordOptions::id_value()
-            ).map_err(|err| IndyError::WalletError(err));
+            );
 
 
             if my_key_res.is_ok() {
                 return Ok((recipient.clone(), recipient.header.sender.is_some()))
             }
         }
-        return Err(IndyError::WalletError(WalletError::ItemNotFound));
-    }
-
-    fn _unpack_cek_authcrypt(&self, recipient: Recipient, wallet_handle: i32) -> Result<(Option<String>, chacha20poly1305_ietf::Key)> {
+        return Err(IndyError::from(IndyErrorKind::WalletItemNotFound));
+    }
+
+    fn _unpack_cek_authcrypt(&self, recipient: Recipient, wallet_handle: i32) -> IndyResult<(Option<String>, chacha20poly1305_ietf::Key)> {
         let encrypted_key_vec = base64::decode_urlsafe(&recipient.encrypted_key)?;
         let iv = base64::decode_urlsafe(&recipient.header.iv.unwrap())?;
         let enc_sender_vk = base64::decode_urlsafe(&recipient.header.sender.unwrap())?;
@@ -698,7 +589,7 @@
         //decrypt sender_vk
         let sender_vk_vec = self.crypto_service.crypto_box_seal_open(&my_key, enc_sender_vk.as_slice())?;
         let sender_vk = String::from_utf8(sender_vk_vec)
-            .map_err(|err| IndyError::CommonError(CommonError::InvalidStructure(format!("Failed to utf-8 encode sender_vk {}", err))))?;
+            .map_err(|err| err_msg(IndyErrorKind::InvalidStructure, format!("Failed to utf-8 encode sender_vk {}", err)))?;
 
         //decrypt cek
         let cek_as_vec = self.crypto_service.crypto_box_open(
@@ -711,16 +602,14 @@
         let cek: chacha20poly1305_ietf::Key =
             chacha20poly1305_ietf::Key::from_slice(&cek_as_vec[..]).map_err(
                 |err| {
-                    IndyError::CommonError(CommonError::InvalidStructure(
-                        format!("Failed to decrypt cek {}", err),
-                    ))
+                    err_msg(IndyErrorKind::InvalidStructure, format!("Failed to decrypt cek {}", err))
                 },
             )?;
 
         Ok((Some(sender_vk), cek))
     }
 
-    fn _unpack_cek_anoncrypt(&self, recipient: Recipient, wallet_handle: i32) -> Result<(Option<String>, chacha20poly1305_ietf::Key)> {
+    fn _unpack_cek_anoncrypt(&self, recipient: Recipient, wallet_handle: i32) -> IndyResult<(Option<String>, chacha20poly1305_ietf::Key)> {
         let encrypted_key_vec = base64::decode_urlsafe(&recipient.encrypted_key)?;
 
         //get my private key
@@ -738,9 +627,7 @@
         let cek: chacha20poly1305_ietf::Key =
             chacha20poly1305_ietf::Key::from_slice(&cek_as_vec[..]).map_err(
                 |err| {
-                    IndyError::CommonError(CommonError::InvalidStructure(
-                        format!("Failed to decrypt cek {}", err),
-                    ))
+                    err_msg(IndyErrorKind::InvalidStructure, format!("Failed to decrypt cek {}", err))
                 },
             )?;
 
