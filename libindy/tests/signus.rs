extern crate indy;

// Workaround to share some utils code based on indy sdk types between tests and indy sdk
use indy::api as api;

extern crate rust_base58;
#[macro_use]
extern crate serde_derive;
extern crate serde_json;
#[macro_use]
extern crate lazy_static;
#[macro_use]
extern crate log;

#[macro_use]
mod utils;

use utils::wallet::WalletUtils;
use utils::signus::SignusUtils;
use utils::test::TestUtils;
use utils::pool::PoolUtils;
use utils::ledger::LedgerUtils;

use indy::api::ErrorCode;

use std::{thread, time};

pub const POOL: &'static str = "pool_1";
pub const MESSAGE: &'static str = r#"{"reqId":1496822211362017764}"#;
pub const ENCRYPTED_MESSAGE: &'static str = "4SWFzd3sx7xNemZEtktt3s558Fa28fGbauAZv9NRQjQhHq9bwT8uBnACQJAKzZ";
pub const NONCE: &'static str = "Dd3vSQgDdADJGoxb6BPcWU6wkEMqSeFwv";
pub const TRUSTEE_SEED: &'static str = "000000000000000000000000Trustee1";
pub const MY1_SEED: &'static str = "00000000000000000000000000000My1";


mod high_cases {
    use super::*;

    mod create_my_did {
        use super::*;
        use rust_base58::FromBase58;

        #[test]
        fn indy_create_my_did_works_for_empty_json() {
            TestUtils::cleanup_storage();

            let wallet_handle = WalletUtils::create_and_open_wallet(POOL, None).unwrap();

            let (my_did, my_verkey, _) = SignusUtils::create_my_did(wallet_handle, "{}").unwrap();

            assert_eq!(my_did.from_base58().unwrap().len(), 16);
            assert_eq!(my_verkey.from_base58().unwrap().len(), 32);

            WalletUtils::close_wallet(wallet_handle).unwrap();

            TestUtils::cleanup_storage();
        }

        #[test]
        fn indy_create_my_did_works_with_seed() {
            TestUtils::cleanup_storage();

            let wallet_handle = WalletUtils::create_and_open_wallet(POOL, None).unwrap();

            let (my_did, my_verkey, _) = SignusUtils::create_my_did(wallet_handle, r#"{"seed":"aaaaaaaaaaaaaaaaaaaaaaaaaaaaaaaa"}"#).unwrap();

            assert_eq!(my_did, "NcYxiDXkpYi6ov5FcYDi1e");
            assert_eq!(my_verkey, "CnEDk9HrMnmiHXEV1WFgbVCRteYnPqsJwrTdcZaNhFVW");

            WalletUtils::close_wallet(wallet_handle).unwrap();

            TestUtils::cleanup_storage();
        }

        #[test]
        fn indy_create_my_did_works_as_cid() {
            TestUtils::cleanup_storage();

            let wallet_handle = WalletUtils::create_and_open_wallet(POOL, None).unwrap();

            let (my_did, my_verkey, _) = SignusUtils::create_my_did(wallet_handle, r#"{"seed":"aaaaaaaaaaaaaaaaaaaaaaaaaaaaaaaa","cid":true}"#).unwrap();

            assert_eq!(my_did, "CnEDk9HrMnmiHXEV1WFgbVCRteYnPqsJwrTdcZaNhFVW");
            assert_eq!(my_verkey, "CnEDk9HrMnmiHXEV1WFgbVCRteYnPqsJwrTdcZaNhFVW");

            WalletUtils::close_wallet(wallet_handle).unwrap();

            TestUtils::cleanup_storage();
        }

        #[test]
        fn indy_create_my_did_works_with_passed_did() {
            TestUtils::cleanup_storage();
            let did = "8wZcEriaNLNKtteJvx7f8i".to_string();

            let wallet_handle = WalletUtils::create_and_open_wallet(POOL, None).unwrap();

            let (my_did, my_verkey, _) = SignusUtils::create_my_did(wallet_handle,
                                                                    &format!(r#"{{"did":"{}","seed":"aaaaaaaaaaaaaaaaaaaaaaaaaaaaaaaa"}}"#, did)).unwrap();

            assert_eq!(my_did, did);
            assert_eq!(my_verkey, "CnEDk9HrMnmiHXEV1WFgbVCRteYnPqsJwrTdcZaNhFVW");

            WalletUtils::close_wallet(wallet_handle).unwrap();

            TestUtils::cleanup_storage();
        }

        #[test]
        fn indy_create_my_did_works_for_exists_crypto_type() {
            TestUtils::cleanup_storage();

            let wallet_handle = WalletUtils::create_and_open_wallet(POOL, None).unwrap();

            SignusUtils::create_my_did(wallet_handle, r#"{"crypto_type":"ed25519"}"#).unwrap();

            WalletUtils::close_wallet(wallet_handle).unwrap();

            TestUtils::cleanup_storage();
        }

        #[test]
        fn indy_create_my_did_works_for_invalid_wallet_handle() {
            TestUtils::cleanup_storage();

            let wallet_handle = WalletUtils::create_and_open_wallet(POOL, None).unwrap();

            let invalid_wallet_handle = wallet_handle + 1;
            let res = SignusUtils::create_my_did(invalid_wallet_handle, "{}");
            assert_eq!(res.unwrap_err(), ErrorCode::WalletInvalidHandle);

            WalletUtils::close_wallet(wallet_handle).unwrap();

            TestUtils::cleanup_storage();
        }
    }

    mod replace_keys {
        use super::*;

        #[test]
        fn indy_replace_keys_works() {
            TestUtils::cleanup_storage();

            let wallet_handle = WalletUtils::create_and_open_wallet(POOL, None).unwrap();

            let (my_did, my_verkey, _) = SignusUtils::create_my_did(wallet_handle, "{}").unwrap();

            let (new_verkey, _) = SignusUtils::replace_keys(wallet_handle, &my_did, "{}").unwrap();

            assert!(new_verkey != my_verkey);

            WalletUtils::close_wallet(wallet_handle).unwrap();

            TestUtils::cleanup_storage();
        }

        #[test]
        fn indy_replace_keys_works_for_invalid_did() {
            TestUtils::cleanup_storage();

            let wallet_handle = WalletUtils::create_and_open_wallet(POOL, None).unwrap();

            let res = SignusUtils::replace_keys(wallet_handle, "invalid_base58_string", "{}");
            assert_eq!(res.unwrap_err(), ErrorCode::CommonInvalidStructure);

            WalletUtils::close_wallet(wallet_handle).unwrap();

            TestUtils::cleanup_storage();
        }

        #[test]
        fn indy_replace_keys_works_for_invalid_handle() {
            TestUtils::cleanup_storage();

            let wallet_handle = WalletUtils::create_and_open_wallet(POOL, None).unwrap();

            let (my_did, _, _) = SignusUtils::create_my_did(wallet_handle, "{}").unwrap();

            let invalid_wallet_handle = wallet_handle + 1;
            let res = SignusUtils::replace_keys(invalid_wallet_handle, &my_did, "{}");
            assert_eq!(res.unwrap_err(), ErrorCode::WalletInvalidHandle);

            WalletUtils::close_wallet(wallet_handle).unwrap();

            TestUtils::cleanup_storage();
        }

        #[test]
        fn indy_replace_keys_works_for_seed() {
            TestUtils::cleanup_storage();

            let wallet_handle = WalletUtils::create_and_open_wallet(POOL, None).unwrap();

            let (my_did, my_verkey, _) = SignusUtils::create_my_did(wallet_handle, "{}").unwrap();

            let (new_verkey, _) = SignusUtils::replace_keys(wallet_handle, &my_did, r#"{"seed":"aaaaaaaaaaaaaaaaaaaaaaaaaaaaaaaa"}"#).unwrap();
            assert_eq!(new_verkey, "CnEDk9HrMnmiHXEV1WFgbVCRteYnPqsJwrTdcZaNhFVW");
            assert_ne!(my_verkey, new_verkey);

            WalletUtils::close_wallet(wallet_handle).unwrap();

            TestUtils::cleanup_storage();
        }
    }

    mod store_their_did {
        use super::*;

        #[test]
        fn indy_store_their_did_works() {
            TestUtils::cleanup_storage();

            let wallet_handle = WalletUtils::create_and_open_wallet(POOL, None).unwrap();

            let identity_json = r#"{"did":"8wZcEriaNLNKtteJvx7f8i"}"#;
            SignusUtils::store_their_did(wallet_handle, identity_json).unwrap();

            WalletUtils::close_wallet(wallet_handle).unwrap();

            TestUtils::cleanup_storage();
        }

        #[test]
        fn indy_store_their_did_works_for_invalid_json() {
            TestUtils::cleanup_storage();

            let wallet_handle = WalletUtils::create_and_open_wallet(POOL, None).unwrap();

            let identity_json = r#"{"field":"value"}"#;
            let res = SignusUtils::store_their_did(wallet_handle, identity_json);
            assert_eq!(res.unwrap_err(), ErrorCode::CommonInvalidStructure);

            WalletUtils::close_wallet(wallet_handle).unwrap();

            TestUtils::cleanup_storage();
        }

        #[test]
        fn indy_store_their_did_works_for_invalid_handle() {
            TestUtils::cleanup_storage();

            let wallet_handle = WalletUtils::create_and_open_wallet(POOL, None).unwrap();

            let identity_json = r#"{"did":"8wZcEriaNLNKtteJvx7f8i"}"#;
            let invalid_wallet_handle = wallet_handle + 1;
            let res = SignusUtils::store_their_did(invalid_wallet_handle, identity_json);
            assert_eq!(res.unwrap_err(), ErrorCode::WalletInvalidHandle);

            WalletUtils::close_wallet(wallet_handle).unwrap();

            TestUtils::cleanup_storage();
        }

        #[test]
        fn indy_store_their_did_works_with_verkey() {
            TestUtils::cleanup_storage();

            let wallet_handle = WalletUtils::create_and_open_wallet(POOL, None).unwrap();

            let identity_json = r#"{"did":"8wZcEriaNLNKtteJvx7f8i", "verkey":"GjZWsBLgZCR18aL468JAT7w9CZRiBnpxUPPgyQxh4voa"}"#;
            SignusUtils::store_their_did(wallet_handle, identity_json).unwrap();

            WalletUtils::close_wallet(wallet_handle).unwrap();

            TestUtils::cleanup_storage();
        }

        #[test]
        fn indy_store_their_did_works_without_did() {
            TestUtils::cleanup_storage();

            let wallet_handle = WalletUtils::create_and_open_wallet(POOL, None).unwrap();

            let identity_json = r#"{"verkey":"GjZWsBLgZCR18aL468JAT7w9CZRiBnpxUPPgyQxh4voa"}"#;
            let res = SignusUtils::store_their_did(wallet_handle, identity_json);
            assert_eq!(res.unwrap_err(), ErrorCode::CommonInvalidStructure);

            WalletUtils::close_wallet(wallet_handle).unwrap();

            TestUtils::cleanup_storage();
        }

        #[test]
        fn indy_store_their_did_works_for_correct_crypto_type() {
            TestUtils::cleanup_storage();

            let wallet_handle = WalletUtils::create_and_open_wallet(POOL, None).unwrap();

            let identity_json = r#"{"did":"8wZcEriaNLNKtteJvx7f8i", "verkey":"GjZWsBLgZCR18aL468JAT7w9CZRiBnpxUPPgyQxh4voa", "crypto_type": "ed25519"}"#;
            SignusUtils::store_their_did(wallet_handle, identity_json).unwrap();

            WalletUtils::close_wallet(wallet_handle).unwrap();

            TestUtils::cleanup_storage();
        }
    }

    mod sign {
        use super::*;

        #[test]
        fn indy_sign_works() {
            TestUtils::cleanup_storage();

            let wallet_handle = WalletUtils::create_and_open_wallet(POOL, None).unwrap();

            let (my_did, _, _) = SignusUtils::create_and_store_my_did(wallet_handle, Some(TRUSTEE_SEED)).unwrap();

            let message = r#"{"reqId":1496822211362017764}"#;

            let expected_signature: Vec<u8> = vec![20, 191, 100, 213, 101, 12, 197, 198, 203, 49, 89, 220, 205, 192, 224, 221, 97, 77, 220, 190, 90, 60, 142, 23, 16, 240, 189, 129, 45, 148, 245, 8, 102, 95, 95, 249, 100, 89, 41, 227, 213, 25, 100, 1, 232, 188, 245, 235, 186, 21, 52, 176, 236, 11, 99, 70, 155, 159, 89, 215, 197, 239, 138, 5];

            let signature = SignusUtils::sign(wallet_handle, &my_did, &message.as_bytes().to_vec()).unwrap();
            assert_eq!(expected_signature, signature);

            WalletUtils::close_wallet(wallet_handle).unwrap();

            TestUtils::cleanup_storage();
        }

        #[test]
        fn indy_sign_works_for_unknow_signer() {
            TestUtils::cleanup_storage();

            let wallet_handle = WalletUtils::create_and_open_wallet(POOL, None).unwrap();

<<<<<<< HEAD
            let message = r#"{"reqId":1495034346617224651}"#;

            let res = SignusUtils::sign(wallet_handle, "did", &message.as_bytes().to_vec());
=======
            let res = SignusUtils::sign(wallet_handle, "did", MESSAGE);
>>>>>>> a9aef5cc
            assert_eq!(res.unwrap_err(), ErrorCode::WalletNotFoundError);

            WalletUtils::close_wallet(wallet_handle).unwrap();

            TestUtils::cleanup_storage();
        }

        #[test]
        fn indy_sign_works_for_invalid_wallet_handle() {
            TestUtils::cleanup_storage();

            let wallet_handle = WalletUtils::create_and_open_wallet(POOL, None).unwrap();

            let (my_did, _, _) = SignusUtils::create_my_did(wallet_handle, r#"{}"#).unwrap();

            let invalid_wallet_handle = wallet_handle + 1;
<<<<<<< HEAD
            let res = SignusUtils::sign(invalid_wallet_handle, &my_did, &message.as_bytes().to_vec());
=======
            let res = SignusUtils::sign(invalid_wallet_handle, &my_did, MESSAGE);
>>>>>>> a9aef5cc
            assert_eq!(res.unwrap_err(), ErrorCode::WalletInvalidHandle);

            WalletUtils::close_wallet(wallet_handle).unwrap();

            TestUtils::cleanup_storage();
        }
    }

    mod verify {
        use super::*;

        #[test]
        fn indy_verify_works_for_verkey_cached_in_wallet() {
            TestUtils::cleanup_storage();
            let pool_name = "indy_verify_works_for_verkey_cached_in_wallet";

            let pool_handle = PoolUtils::create_and_open_pool_ledger(pool_name).unwrap();
            let wallet_handle = WalletUtils::create_and_open_wallet(pool_name, None).unwrap();

            let (did, verkey, _) = SignusUtils::create_and_store_my_did(wallet_handle, Some(TRUSTEE_SEED)).unwrap();
            let identity_json = format!(r#"{{"did":"{}", "verkey":"{}"}}"#, did, verkey);

            SignusUtils::store_their_did(wallet_handle, &identity_json).unwrap();

            let message = r#"{"reqId":1496822211362017764}"#;

            let signature: Vec<u8> = vec![20, 191, 100, 213, 101, 12, 197, 198, 203, 49, 89, 220, 205, 192, 224, 221, 97, 77, 220, 190, 90, 60, 142, 23, 16, 240, 189, 129, 45, 148, 245, 8, 102, 95, 95, 249, 100, 89, 41, 227, 213, 25, 100, 1, 232, 188, 245, 235, 186, 21, 52, 176, 236, 11, 99, 70, 155, 159, 89, 215, 197, 239, 138, 5];

            let valid = SignusUtils::verify(wallet_handle, pool_handle, &did, &message.as_bytes().to_vec(), &signature).unwrap();
            assert!(valid);

            PoolUtils::close(pool_handle).unwrap();
            WalletUtils::close_wallet(wallet_handle).unwrap();

            TestUtils::cleanup_storage();
        }

        #[test]
        fn indy_verify_works_for_get_verkey_from_ledger() {
            TestUtils::cleanup_storage();

            let pool_name = "indy_verify_works_for_get_verkey_from_ledger";

            let pool_handle = PoolUtils::create_and_open_pool_ledger(pool_name).unwrap();
            let wallet_handle = WalletUtils::create_and_open_wallet(pool_name, None).unwrap();

            let (trustee_did, _, _) = SignusUtils::create_and_store_my_did(wallet_handle, Some(TRUSTEE_SEED)).unwrap();
            let (my_did, my_verkey, _) = SignusUtils::create_and_store_my_did(wallet_handle, Some(MY1_SEED)).unwrap();

            let nym_request = LedgerUtils::build_nym_request(&trustee_did.clone(), &my_did.clone(), Some(&my_verkey), None, None).unwrap();
            LedgerUtils::sign_and_submit_request(pool_handle, wallet_handle, &trustee_did, &nym_request).unwrap();

            let message = r#"{"reqId":1496822211362017764}"#;
            let signature: Vec<u8> = vec![169, 215, 8, 225, 7, 107, 110, 9, 193, 162, 202, 214, 162, 66, 238, 211, 63, 209, 12, 196, 8, 211, 55, 27, 120, 94, 204, 147, 53, 104, 103, 61, 60, 249, 237, 127, 103, 46, 220, 223, 10, 95, 75, 53, 245, 210, 241, 151, 191, 41, 48, 30, 9, 16, 78, 252, 157, 206, 210, 145, 125, 133, 109, 11];

            let identity_json = format!(r#"{{"did":"{}"}}"#, my_did);
            SignusUtils::store_their_did(wallet_handle, &identity_json).unwrap();

            let valid = SignusUtils::verify(wallet_handle, pool_handle, &my_did, &message.as_bytes().to_vec(), &signature).unwrap();
            assert!(valid);

            PoolUtils::close(pool_handle).unwrap();
            WalletUtils::close_wallet(wallet_handle).unwrap();

            TestUtils::cleanup_storage();
        }

        #[test]
        fn indy_verify_works_for_expired_nym() {
            TestUtils::cleanup_storage();

            let pool_name = "indy_verify_works_for_expired_nym";

            let pool_handle = PoolUtils::create_and_open_pool_ledger(pool_name).unwrap();
            WalletUtils::create_wallet(pool_name, "wallet1", None, None).unwrap();
            let wallet_handle = WalletUtils::open_wallet("wallet1", Some(r#"{"freshness_time":1}"#)).unwrap();

            let (trustee_did, _, _) = SignusUtils::create_and_store_my_did(wallet_handle, Some(TRUSTEE_SEED)).unwrap();
            let (my_did, my_verkey, _) = SignusUtils::create_and_store_my_did(wallet_handle, Some(MY1_SEED)).unwrap();

            let nym_request = LedgerUtils::build_nym_request(&trustee_did.clone(), &my_did.clone(), Some(&my_verkey), None, None).unwrap();
            LedgerUtils::sign_and_submit_request(pool_handle, wallet_handle, &trustee_did, &nym_request).unwrap();

            let identity_json = format!(r#"{{"did":"{}", "verkey":"{}"}}"#, my_did, my_verkey);
            SignusUtils::store_their_did(wallet_handle, &identity_json).unwrap();

            let message = r#"{"reqId":1496822211362017764}"#;
            let signature: Vec<u8> = vec![169, 215, 8, 225, 7, 107, 110, 9, 193, 162, 202, 214, 162, 66, 238, 211, 63, 209, 12, 196, 8, 211, 55, 27, 120, 94, 204, 147, 53, 104, 103, 61, 60, 249, 237, 127, 103, 46, 220, 223, 10, 95, 75, 53, 245, 210, 241, 151, 191, 41, 48, 30, 9, 16, 78, 252, 157, 206, 210, 145, 125, 133, 109, 11];

            thread::sleep(time::Duration::from_secs(2));

            let valid = SignusUtils::verify(wallet_handle, pool_handle, &my_did, &message.as_bytes().to_vec(), &signature).unwrap();
            assert!(valid);

            PoolUtils::close(pool_handle).unwrap();
            WalletUtils::close_wallet(wallet_handle).unwrap();

            TestUtils::cleanup_storage();
        }

        #[test]
        fn indy_verify_works_for_invalid_wallet_handle() {
            TestUtils::cleanup_storage();
            let pool_name = "indy_verify_works_for_invalid_wallet_handle";

            let pool_handle = PoolUtils::create_and_open_pool_ledger(pool_name).unwrap();
            let wallet_handle = WalletUtils::create_and_open_wallet(pool_name, None).unwrap();

            let message = r#"{"reqId":1496822211362017764}"#;
            let signature: Vec<u8> = vec![169, 215, 8, 225, 7, 107, 110, 9, 193, 162, 202, 214, 162, 66, 238, 211, 63, 209, 12, 196, 8, 211, 55, 27, 120, 94, 204, 147, 53, 104, 103, 61, 60, 249, 237, 127, 103, 46, 220, 223, 10, 95, 75, 53, 245, 210, 241, 151, 191, 41, 48, 30, 9, 16, 78, 252, 157, 206, 210, 145, 125, 133, 109, 11];

            let invalid_wallet_handle = wallet_handle + 1;
            let res = SignusUtils::verify(invalid_wallet_handle, pool_handle, "did",
                                          &message.as_bytes().to_vec(), &signature);
            assert_eq!(res.unwrap_err(), ErrorCode::WalletInvalidHandle);

            PoolUtils::close(pool_handle).unwrap();
            WalletUtils::close_wallet(wallet_handle).unwrap();

            TestUtils::cleanup_storage();
        }

        #[test]
        fn indy_verify_works_for_invalid_pool_handle() {
            TestUtils::cleanup_storage();
            let pool_name = "indy_verify_works_for_invalid_pool_handle";

            let pool_handle = PoolUtils::create_and_open_pool_ledger(pool_name).unwrap();
            let wallet_handle = WalletUtils::create_and_open_wallet(pool_name, None).unwrap();

            let message = r#"{"reqId":1496822211362017764}"#;
            let signature: Vec<u8> = vec![169, 215, 8, 225, 7, 107, 110, 9, 193, 162, 202, 214, 162, 66, 238, 211, 63, 209, 12, 196, 8, 211, 55, 27, 120, 94, 204, 147, 53, 104, 103, 61, 60, 249, 237, 127, 103, 46, 220, 223, 10, 95, 75, 53, 245, 210, 241, 151, 191, 41, 48, 30, 9, 16, 78, 252, 157, 206, 210, 145, 125, 133, 109, 11];

            let invalid_pool_handle = pool_handle + 1;
            let res = SignusUtils::verify(wallet_handle, invalid_pool_handle, "did",
                                          &message.as_bytes().to_vec(), &signature);
            assert_eq!(res.unwrap_err(), ErrorCode::PoolLedgerInvalidPoolHandle);

            PoolUtils::close(pool_handle).unwrap();
            WalletUtils::close_wallet(wallet_handle).unwrap();

            TestUtils::cleanup_storage();
        }

        #[test]
        fn indy_verify_works_for_other_signer() {
            TestUtils::cleanup_storage();
            let pool_name = "indy_verify_works_for_other_signer";

            let pool_handle = PoolUtils::create_and_open_pool_ledger(pool_name).unwrap();
            let wallet_handle = WalletUtils::create_and_open_wallet(pool_name, None).unwrap();

            let (did, verkey, _) = SignusUtils::create_my_did(wallet_handle, &format!(r#"{{"seed":"{}"}}"#, TRUSTEE_SEED)).unwrap();
            let (other_did, other_verkey, _) = SignusUtils::create_my_did(wallet_handle, r#"{"seed":"000000000000000000000000Steward1"}"#).unwrap();

            let identity_json = format!(r#"{{"did":"{}", "verkey":"{}"}}"#, did, verkey);
            SignusUtils::store_their_did(wallet_handle, &identity_json).unwrap();

            let identity_json = format!(r#"{{"did":"{}", "verkey":"{}"}}"#, other_did, other_verkey);
            SignusUtils::store_their_did(wallet_handle, &identity_json).unwrap();

            let message = r#"{"reqId":1496822211362017764}"#;

            let signature = SignusUtils::sign(wallet_handle, &did, &message.as_bytes().to_vec()).unwrap();

            let valid = SignusUtils::verify(wallet_handle, pool_handle, &other_did,
                                            &message.as_bytes().to_vec(), &signature).unwrap();
            assert!(!valid);

            PoolUtils::close(pool_handle).unwrap();
            WalletUtils::close_wallet(wallet_handle).unwrap();

            TestUtils::cleanup_storage();
        }
    }

    mod encrypt {
        use super::*;

        #[test]
        fn indy_encrypt_works_for_pk_cached_in_wallet() {
            TestUtils::cleanup_storage();

            let pool_handle = PoolUtils::create_and_open_pool_ledger(POOL).unwrap();
            let wallet_handle = WalletUtils::create_and_open_wallet(POOL, None).unwrap();

            let (my_did, _, _) = SignusUtils::create_and_store_my_did(wallet_handle, None).unwrap();
            let (their_did, their_verkey, _) = SignusUtils::create_and_store_my_did(wallet_handle, None).unwrap();

            let identity_json = format!(r#"{{"did":"{}", "verkey":"{}"}}"#, their_did, their_verkey);
            SignusUtils::store_their_did(wallet_handle, &identity_json).unwrap();

            SignusUtils::encrypt(wallet_handle, pool_handle, &my_did, &their_did, MESSAGE).unwrap();

            WalletUtils::close_wallet(wallet_handle).unwrap();
            PoolUtils::close(pool_handle).unwrap();

            TestUtils::cleanup_storage();
        }

        #[test]
        fn indy_encrypt_works_for_get_pk_from_ledger() {
            TestUtils::cleanup_storage();

            let pool_handle = PoolUtils::create_and_open_pool_ledger(POOL).unwrap();
            let wallet_handle = WalletUtils::create_and_open_wallet(POOL, None).unwrap();

            let (trustee_did, _, _) = SignusUtils::create_and_store_my_did(wallet_handle, Some(TRUSTEE_SEED)).unwrap();
            let (their_did, their_verkey, _) = SignusUtils::create_and_store_my_did(wallet_handle, None).unwrap();

            let nym_request = LedgerUtils::build_nym_request(&trustee_did.clone(), &their_did.clone(), Some(&their_verkey), None, None).unwrap();
            LedgerUtils::sign_and_submit_request(pool_handle, wallet_handle, &trustee_did, &nym_request).unwrap();

            let identity_json = format!(r#"{{"did":"{}"}}"#, their_did);
            SignusUtils::store_their_did(wallet_handle, &identity_json).unwrap();

            SignusUtils::encrypt(wallet_handle, pool_handle, &trustee_did, &their_did, MESSAGE).unwrap();

            WalletUtils::close_wallet(wallet_handle).unwrap();
            PoolUtils::close(pool_handle).unwrap();

            TestUtils::cleanup_storage();
        }

        #[test]
        fn indy_encrypt_works_for_get_nym_from_ledger() {
            TestUtils::cleanup_storage();

            let pool_handle = PoolUtils::create_and_open_pool_ledger(POOL).unwrap();
            let wallet_handle = WalletUtils::create_and_open_wallet(POOL, None).unwrap();

            let (trustee_did, _, _) = SignusUtils::create_and_store_my_did(wallet_handle, Some(TRUSTEE_SEED)).unwrap();
            let (their_did, their_verkey, _) = SignusUtils::create_and_store_my_did(wallet_handle, None).unwrap();

            let nym_request = LedgerUtils::build_nym_request(&trustee_did.clone(), &their_did.clone(), Some(&their_verkey), None, None).unwrap();
            LedgerUtils::sign_and_submit_request(pool_handle, wallet_handle, &trustee_did, &nym_request).unwrap();

            SignusUtils::encrypt(wallet_handle, pool_handle, &trustee_did, &their_did, MESSAGE).unwrap();

            WalletUtils::close_wallet(wallet_handle).unwrap();
            PoolUtils::close(pool_handle).unwrap();

            TestUtils::cleanup_storage();
        }

        #[test]
        fn indy_encrypt_works_for_expired_nym() {
            TestUtils::cleanup_storage();

            let pool_handle = PoolUtils::create_and_open_pool_ledger(POOL).unwrap();

            WalletUtils::create_wallet(POOL, "wallet1", None, None).unwrap();
            let wallet_handle = WalletUtils::open_wallet("wallet1", Some(r#"{"freshness_time":1}"#)).unwrap();

            let (trustee_did, _, _) = SignusUtils::create_and_store_my_did(wallet_handle, Some(TRUSTEE_SEED)).unwrap();
            let (their_did, their_verkey, _) = SignusUtils::create_and_store_my_did(wallet_handle, None).unwrap();

            let nym_request = LedgerUtils::build_nym_request(&trustee_did.clone(), &their_did.clone(), Some(&their_verkey), None, None).unwrap();
            LedgerUtils::sign_and_submit_request(pool_handle, wallet_handle, &trustee_did, &nym_request).unwrap();

            let identity_json = format!(r#"{{"did":"{}", "verkey":"{}"}}"#, their_did, their_verkey);
            SignusUtils::store_their_did(wallet_handle, &identity_json).unwrap();

            thread::sleep(time::Duration::from_secs(2));

            SignusUtils::encrypt(wallet_handle, pool_handle, &trustee_did, &their_did, MESSAGE).unwrap();

            WalletUtils::close_wallet(wallet_handle).unwrap();
            PoolUtils::close(pool_handle).unwrap();

            TestUtils::cleanup_storage();
        }

        #[test]
        fn indy_encrypt_works_for_invalid_wallet_handle() {
            TestUtils::cleanup_storage();

            let pool_handle = PoolUtils::create_and_open_pool_ledger(POOL).unwrap();
            let wallet_handle = WalletUtils::create_and_open_wallet(POOL, None).unwrap();

            let (my_did, _, _) = SignusUtils::create_and_store_my_did(wallet_handle, None).unwrap();
            let (their_did, their_verkey, _) = SignusUtils::create_and_store_my_did(wallet_handle, None).unwrap();

            let identity_json = format!(r#"{{"did":"{}", "verkey":"{}"}}"#, their_did, their_verkey);
            SignusUtils::store_their_did(wallet_handle, &identity_json).unwrap();

            let invalid_wallet_handle = wallet_handle + 1;
            let res = SignusUtils::encrypt(invalid_wallet_handle, pool_handle, &my_did, &their_did, MESSAGE);
            assert_eq!(res.unwrap_err(), ErrorCode::WalletInvalidHandle);

            WalletUtils::close_wallet(wallet_handle).unwrap();
            PoolUtils::close(pool_handle).unwrap();

            TestUtils::cleanup_storage();
        }

        #[test]
        fn indy_encrypt_works_for_invalid_pool_handle() {
            TestUtils::cleanup_storage();

            let pool_handle = PoolUtils::create_and_open_pool_ledger(POOL).unwrap();
            let wallet_handle = WalletUtils::create_and_open_wallet(POOL, None).unwrap();

            let (my_did, _, _) = SignusUtils::create_and_store_my_did(wallet_handle, None).unwrap();
            let (their_did, their_verkey, _) = SignusUtils::create_and_store_my_did(wallet_handle, None).unwrap();

            let identity_json = format!(r#"{{"did":"{}", "verkey":"{}"}}"#, their_did, their_verkey);
            SignusUtils::store_their_did(wallet_handle, &identity_json).unwrap();

            let invalid_pool_handle = pool_handle + 1;
            let res = SignusUtils::encrypt(wallet_handle, invalid_pool_handle, &my_did, &their_did, MESSAGE);
            assert_eq!(res.unwrap_err(), ErrorCode::PoolLedgerInvalidPoolHandle);

            WalletUtils::close_wallet(wallet_handle).unwrap();
            PoolUtils::close(pool_handle).unwrap();

            TestUtils::cleanup_storage();
        }
    }

    mod decrypt {
        use super::*;

        #[test]
        fn indy_decrypt_works() {
            TestUtils::cleanup_storage();

            let wallet_handle = WalletUtils::create_and_open_wallet(POOL, None).unwrap();

            let (my_did, _, _) = SignusUtils::create_and_store_my_did(wallet_handle, Some(MY1_SEED)).unwrap();
            let (their_did, their_verkey, _) = SignusUtils::create_and_store_my_did(wallet_handle, Some(TRUSTEE_SEED)).unwrap();

            let identity_json = format!(r#"{{"did":"{}", "verkey":"{}"}}"#, their_did, their_verkey);
            SignusUtils::store_their_did(wallet_handle, &identity_json).unwrap();

            let decrypted_message = SignusUtils::decrypt(wallet_handle, &my_did, &their_did, ENCRYPTED_MESSAGE, NONCE).unwrap();

            assert_eq!(MESSAGE, decrypted_message);

            WalletUtils::close_wallet(wallet_handle).unwrap();

            TestUtils::cleanup_storage();
        }

        #[test]
        fn indy_decrypt_works_for_other_coder() {
            TestUtils::cleanup_storage();

            let pool_handle = PoolUtils::create_and_open_pool_ledger(POOL).unwrap();

            let wallet_handle = WalletUtils::create_and_open_wallet(POOL, None).unwrap();

            let (my_did, my_verkey, _) = SignusUtils::create_and_store_my_did(wallet_handle, None).unwrap();
            let (their_did, their_verkey, _) = SignusUtils::create_and_store_my_did(wallet_handle, None).unwrap();

            let identity_json = format!(r#"{{"did":"{}", "verkey":"{}"}}"#, my_did, my_verkey);
            SignusUtils::store_their_did(wallet_handle, &identity_json).unwrap();

            let identity_json = format!(r#"{{"did":"{}", "verkey":"{}"}}"#, their_did, their_verkey);
            SignusUtils::store_their_did(wallet_handle, &identity_json).unwrap();

            let (encrypted_message, nonce) = SignusUtils::encrypt(wallet_handle, pool_handle, &my_did, &my_did, MESSAGE).unwrap();

            let res = SignusUtils::decrypt(wallet_handle, &my_did, &their_did, &encrypted_message, &nonce);
            assert_eq!(res.unwrap_err(), ErrorCode::CommonInvalidStructure);

            WalletUtils::close_wallet(wallet_handle).unwrap();
            PoolUtils::close(pool_handle).unwrap();

            TestUtils::cleanup_storage();
        }

        #[test]
        fn indy_decrypt_works_for_nonce_not_correspond_message() {
            TestUtils::cleanup_storage();

            let wallet_handle = WalletUtils::create_and_open_wallet(POOL, None).unwrap();

            let (my_did, _, _) = SignusUtils::create_and_store_my_did(wallet_handle, Some(MY1_SEED)).unwrap();
            let (their_did, their_verkey, _) = SignusUtils::create_and_store_my_did(wallet_handle, Some(TRUSTEE_SEED)).unwrap();

            let identity_json = format!(r#"{{"did":"{}", "verkey":"{}"}}"#, their_did, their_verkey);
            SignusUtils::store_their_did(wallet_handle, &identity_json).unwrap();

            let nonce = "acS2SQgDdfE3Goxa1AhcWCa4kEMqSelv7";

            let res = SignusUtils::decrypt(wallet_handle, &my_did, &their_did, ENCRYPTED_MESSAGE, &nonce);
            assert_eq!(res.unwrap_err(), ErrorCode::CommonInvalidStructure);

            WalletUtils::close_wallet(wallet_handle).unwrap();

            TestUtils::cleanup_storage();
        }

        #[test]
        fn indy_decrypt_works_for_invalid_wallet_handle() {
            TestUtils::cleanup_storage();

            let wallet_handle = WalletUtils::create_and_open_wallet(POOL, None).unwrap();

            let (my_did, _, _) = SignusUtils::create_and_store_my_did(wallet_handle, Some(MY1_SEED)).unwrap();
            let (their_did, their_verkey, _) = SignusUtils::create_and_store_my_did(wallet_handle, Some(TRUSTEE_SEED)).unwrap();

            let identity_json = format!(r#"{{"did":"{}", "verkey":"{}"}}"#, their_did, their_verkey);
            SignusUtils::store_their_did(wallet_handle, &identity_json).unwrap();

            let invalid_wallet_handle = wallet_handle + 1;
            let res = SignusUtils::decrypt(invalid_wallet_handle, &my_did, &their_did, ENCRYPTED_MESSAGE, NONCE);
            assert_eq!(res.unwrap_err(), ErrorCode::WalletInvalidHandle);

            WalletUtils::close_wallet(wallet_handle).unwrap();

            TestUtils::cleanup_storage();
        }
    }
}

mod medium_cases {
    use super::*;

    mod create_my_did {
        use super::*;

        #[test]
        fn indy_create_my_did_works_for_invalid_crypto_type() {
            TestUtils::cleanup_storage();

            let wallet_handle = WalletUtils::create_and_open_wallet(POOL, None).unwrap();

            let res = SignusUtils::create_my_did(wallet_handle, r#"{"crypto_type":"type"}"#);
            assert_eq!(res.unwrap_err(), ErrorCode::SignusUnknownCryptoError);

            WalletUtils::close_wallet(wallet_handle).unwrap();

            TestUtils::cleanup_storage();
        }

        #[test]
        fn indy_create_my_did_works_for_invalid_seed() {
            TestUtils::cleanup_storage();

            let wallet_handle = WalletUtils::create_and_open_wallet(POOL, None).unwrap();

            let res = SignusUtils::create_my_did(wallet_handle, r#"{"seed":"seed"}"#);
            assert_eq!(res.unwrap_err(), ErrorCode::CommonInvalidStructure);

            WalletUtils::close_wallet(wallet_handle).unwrap();

            TestUtils::cleanup_storage();
        }

        #[test]
        fn indy_create_my_did_works_for_invalid_did() {
            TestUtils::cleanup_storage();

            let wallet_handle = WalletUtils::create_and_open_wallet(POOL, None).unwrap();

            let res = SignusUtils::create_my_did(wallet_handle, r#"{"did":"invalid_base58_did"}"#);
            assert_eq!(res.unwrap_err(), ErrorCode::CommonInvalidStructure);

            WalletUtils::close_wallet(wallet_handle).unwrap();

            TestUtils::cleanup_storage();
        }

        #[test]
        fn indy_create_my_did_works_for_invalid_json() {
            TestUtils::cleanup_storage();

            let wallet_handle = WalletUtils::create_and_open_wallet(POOL, None).unwrap();

            let res = SignusUtils::create_my_did(wallet_handle, r#"{"seed":123}"#);
            assert_eq!(res.unwrap_err(), ErrorCode::CommonInvalidStructure);

            WalletUtils::close_wallet(wallet_handle).unwrap();

            TestUtils::cleanup_storage();
        }
    }

    mod replace_keys {
        use super::*;

        #[test]
        fn indy_replace_keys_works_for_not_exists_did() {
            TestUtils::cleanup_storage();

            let wallet_handle = WalletUtils::create_and_open_wallet(POOL, None).unwrap();

            //TODO may be we must return WalletNotFound in case if key not exists in wallet
            SignusUtils::replace_keys(wallet_handle, "8wZcEriaNLNKtteJvx7f8i", "{}").unwrap();

            WalletUtils::close_wallet(wallet_handle).unwrap();

            TestUtils::cleanup_storage();
        }

        #[test]
        fn indy_replace_keys_works_for_correct_crypto_type() {
            TestUtils::cleanup_storage();

            let wallet_handle = WalletUtils::create_and_open_wallet(POOL, None).unwrap();

            let (my_did, my_verkey, _) = SignusUtils::create_my_did(wallet_handle, "{}").unwrap();

            let (new_verkey, _) = SignusUtils::replace_keys(wallet_handle, &my_did, r#"{"crypto_type":"ed25519"}"#).unwrap();
            assert!(my_verkey != new_verkey);

            WalletUtils::close_wallet(wallet_handle).unwrap();

            TestUtils::cleanup_storage();
        }

        #[test]
        fn indy_replace_keys_works_for_invalid_crypto_type() {
            TestUtils::cleanup_storage();

            let wallet_handle = WalletUtils::create_and_open_wallet(POOL, None).unwrap();

            let (my_did, _, _) = SignusUtils::create_my_did(wallet_handle, "{}").unwrap();

            let res = SignusUtils::replace_keys(wallet_handle, &my_did, r#"{"crypto_type":"type"}"#);
            assert_eq!(res.unwrap_err(), ErrorCode::SignusUnknownCryptoError);

            WalletUtils::close_wallet(wallet_handle).unwrap();

            TestUtils::cleanup_storage();
        }
    }

    mod store_their_did {
        use super::*;

        #[test]
        fn indy_store_their_did_works_for_invalid_crypto_type() {
            TestUtils::cleanup_storage();

            let wallet_handle = WalletUtils::create_and_open_wallet(POOL, None).unwrap();

            let identity_json = r#"{"did":"8wZcEriaNLNKtteJvx7f8i", "crypto_type":"type"}"#;

            let res = SignusUtils::store_their_did(wallet_handle, identity_json);
            assert_eq!(res.unwrap_err(), ErrorCode::SignusUnknownCryptoError);

            WalletUtils::close_wallet(wallet_handle).unwrap();

            TestUtils::cleanup_storage();
        }

        #[test]
        fn indy_store_their_did_works_for_invalid_did() {
            TestUtils::cleanup_storage();

            let wallet_handle = WalletUtils::create_and_open_wallet(POOL, None).unwrap();

            let identity_json = r#"{"did":"invalid_base58_string"}"#;

            let res = SignusUtils::store_their_did(wallet_handle, identity_json);
            assert_eq!(res.unwrap_err(), ErrorCode::CommonInvalidStructure);

            WalletUtils::close_wallet(wallet_handle).unwrap();

            TestUtils::cleanup_storage();
        }

        #[test]
        fn indy_store_their_did_works_for_invalid_verkey() {
            TestUtils::cleanup_storage();

            let wallet_handle = WalletUtils::create_and_open_wallet(POOL, None).unwrap();

            let identity_json = r#"{"did":"did", "verkey":"verkey"}"#;

            let res = SignusUtils::store_their_did(wallet_handle, identity_json);
            assert_eq!(res.unwrap_err(), ErrorCode::CommonInvalidStructure);

            WalletUtils::close_wallet(wallet_handle).unwrap();

            TestUtils::cleanup_storage();
        }
    }

    mod verify {
        use super::*;

        #[test]
        fn indy_verify_works_for_invalid_signature() {
            TestUtils::cleanup_storage();
            let pool_name = "indy_verify_works_for_invalid_message";

            let pool_handle = PoolUtils::create_and_open_pool_ledger(pool_name).unwrap();
            let wallet_handle = WalletUtils::create_and_open_wallet(pool_name, None).unwrap();

            let (did, verkey, _) = SignusUtils::create_and_store_my_did(wallet_handle, Some(TRUSTEE_SEED)).unwrap();
            let identity_json = format!(r#"{{"did":"{}", "verkey":"{}"}}"#, did, verkey);

            SignusUtils::store_their_did(wallet_handle, &identity_json).unwrap();

            let message = r#""reqId":1496822211362017764"#;
            let signature: Vec<u8> = vec![20, 191, 100, 213, 101, 12, 197, 198, 203, 49, 89, 220, 205, 192, 224, 221, 97, 77, 220, 190];

            let res = SignusUtils::verify(wallet_handle, pool_handle, &did,
                                          &message.as_bytes().to_vec(), &signature);
            assert_eq!(res.unwrap_err(), ErrorCode::CommonInvalidStructure);

            PoolUtils::close(pool_handle).unwrap();
            WalletUtils::close_wallet(wallet_handle).unwrap();

            TestUtils::cleanup_storage();
        }

        #[test]
        fn indy_verify_works_for_get_nym_from_ledger_with_incompatible_wallet() {
            TestUtils::cleanup_storage();

            let pool_name = "indy_verify_works_for_get_nym_from_ledger_with_incompatible_wallet";

            let pool_handle = PoolUtils::create_and_open_pool_ledger(pool_name).unwrap();
            let wallet_handle = WalletUtils::create_and_open_wallet("other_pool_name", None).unwrap();

            let (my_did, _, _) = SignusUtils::create_and_store_my_did(wallet_handle, Some(MY1_SEED)).unwrap();

            let message = r#"{"reqId":1496822211362017764}"#;
            let signature: Vec<u8> = vec![169, 215, 8, 225, 7, 107, 110, 9, 193, 162, 202, 214, 162, 66, 238, 211, 63, 209, 12, 196, 8, 211, 55, 27, 120, 94, 204, 147, 53, 104, 103, 61, 60, 249, 237, 127, 103, 46, 220, 223, 10, 95, 75, 53, 245, 210, 241, 151, 191, 41, 48, 30, 9, 16, 78, 252, 157, 206, 210, 145, 125, 133, 109, 11];

            let identity_json = format!(r#"{{"did":"{}"}}"#, my_did);
            SignusUtils::store_their_did(wallet_handle, &identity_json).unwrap();

            let res = SignusUtils::verify(wallet_handle, pool_handle, &my_did,
                                          &message.as_bytes().to_vec(), &signature);
            assert_eq!(res.unwrap_err(), ErrorCode::WalletIncompatiblePoolError);

            PoolUtils::close(pool_handle).unwrap();
            WalletUtils::close_wallet(wallet_handle).unwrap();

            TestUtils::cleanup_storage();
        }

        #[test]
        fn indy_verify_works_for_get_ledger_not_found_nym() {
            TestUtils::cleanup_storage();

            let pool_name = "indy_verify_works_for_get_ledger_not_found_nym";

            let pool_handle = PoolUtils::create_and_open_pool_ledger(pool_name).unwrap();
            let wallet_handle = WalletUtils::create_and_open_wallet(pool_name, None).unwrap();

            let (my_did, _, _) = SignusUtils::create_my_did(wallet_handle, r#"{"seed":"0000000000000000000000000000Fake"}"#).unwrap();

            let message = r#"{"reqId":1496822211362017764}"#;
            let signature: Vec<u8> = vec![169, 215, 8, 225, 7, 107, 110, 9, 193, 162, 202, 214, 162, 66, 238, 211, 63, 209, 12, 196, 8, 211, 55, 27, 120, 94, 204, 147, 53, 104, 103, 61, 60, 249, 237, 127, 103, 46, 220, 223, 10, 95, 75, 53, 245, 210, 241, 151, 191, 41, 48, 30, 9, 16, 78, 252, 157, 206, 210, 145, 125, 133, 109, 11];

            let identity_json = format!(r#"{{"did":"{}"}}"#, my_did);
            SignusUtils::store_their_did(wallet_handle, &identity_json).unwrap();

            let res = SignusUtils::verify(wallet_handle, pool_handle, &my_did,
                                          &message.as_bytes().to_vec(), &signature);
            assert_eq!(res.unwrap_err(), ErrorCode::CommonInvalidState); //TODO maybe we need add LedgerNotFound error

            PoolUtils::close(pool_handle).unwrap();
            WalletUtils::close_wallet(wallet_handle).unwrap();

            TestUtils::cleanup_storage();
        }

        #[test]
        fn indy_verify_works_for_get_nym_from_ledger() {
            TestUtils::cleanup_storage();

            let pool_name = "indy_verify_works_for_no_nym_in_wallet";

            let pool_handle = PoolUtils::create_and_open_pool_ledger(pool_name).unwrap();
            let wallet_handle = WalletUtils::create_and_open_wallet(pool_name, None).unwrap();

            let (trustee_did, _, _) = SignusUtils::create_and_store_my_did(wallet_handle, Some(TRUSTEE_SEED)).unwrap();
            let (my_did, my_verkey, _) = SignusUtils::create_and_store_my_did(wallet_handle, Some(MY1_SEED)).unwrap();

            let nym_request = LedgerUtils::build_nym_request(&trustee_did.clone(), &my_did.clone(), Some(&my_verkey), None, None).unwrap();
            LedgerUtils::sign_and_submit_request(pool_handle, wallet_handle, &trustee_did, &nym_request).unwrap();

            let message = r#"{"reqId":1496822211362017764}"#;
            let signature: Vec<u8> = vec![169, 215, 8, 225, 7, 107, 110, 9, 193, 162, 202, 214, 162, 66, 238, 211, 63, 209, 12, 196, 8, 211, 55, 27, 120, 94, 204, 147, 53, 104, 103, 61, 60, 249, 237, 127, 103, 46, 220, 223, 10, 95, 75, 53, 245, 210, 241, 151, 191, 41, 48, 30, 9, 16, 78, 252, 157, 206, 210, 145, 125, 133, 109, 11];

            let valid = SignusUtils::verify(wallet_handle, pool_handle, &my_did, &message.as_bytes().to_vec(), &signature).unwrap();
            assert!(valid);

            PoolUtils::close(pool_handle).unwrap();
            WalletUtils::close_wallet(wallet_handle).unwrap();

            TestUtils::cleanup_storage();
        }
    }

    mod encrypt {
        use super::*;

        #[test]
        fn indy_encrypt_works_for_unknow_my_did() {
            TestUtils::cleanup_storage();

            let pool_handle = PoolUtils::create_and_open_pool_ledger(POOL).unwrap();
            let wallet_handle = WalletUtils::create_and_open_wallet(POOL, None).unwrap();

            let (their_did, their_verkey, _) = SignusUtils::create_and_store_my_did(wallet_handle, None).unwrap();

            let identity_json = format!(r#"{{"did":"{}", "verkey":"{}"}}"#, their_did, their_verkey);
            SignusUtils::store_their_did(wallet_handle, &identity_json).unwrap();

            let res = SignusUtils::encrypt(wallet_handle, pool_handle, "BzfFCYk", &their_did, MESSAGE);
            assert_eq!(res.unwrap_err(), ErrorCode::WalletNotFoundError);

            WalletUtils::close_wallet(wallet_handle).unwrap();
            PoolUtils::close(pool_handle).unwrap();

            TestUtils::cleanup_storage();
        }

        #[test]
        fn indy_encrypt_works_for_get_nym_from_ledger_with_incompatible_pool() {
            TestUtils::cleanup_storage();

            let pool_handle = PoolUtils::create_and_open_pool_ledger(POOL).unwrap();
            let wallet_handle = WalletUtils::create_and_open_wallet("other_pool", None).unwrap();

            let (my_did, _, _) = SignusUtils::create_and_store_my_did(wallet_handle, None).unwrap();
            let (their_did, _, _) = SignusUtils::create_and_store_my_did(wallet_handle, None).unwrap();

            let identity_json = format!(r#"{{"did":"{}"}}"#, their_did);
            SignusUtils::store_their_did(wallet_handle, &identity_json).unwrap();

            let res = SignusUtils::encrypt(wallet_handle, pool_handle, &my_did, &their_did, MESSAGE);
            assert_eq!(res.unwrap_err(), ErrorCode::WalletIncompatiblePoolError);

            WalletUtils::close_wallet(wallet_handle).unwrap();
            PoolUtils::close(pool_handle).unwrap();

            TestUtils::cleanup_storage();
        }

        #[test]
        fn indy_encrypt_works_for_not_found_nym() {
            TestUtils::cleanup_storage();

            let pool_handle = PoolUtils::create_and_open_pool_ledger(POOL).unwrap();
            let wallet_handle = WalletUtils::create_and_open_wallet(POOL, None).unwrap();

            let (my_did, _, _) = SignusUtils::create_and_store_my_did(wallet_handle, None).unwrap();
            let (their_did, _, _) = SignusUtils::create_and_store_my_did(wallet_handle, None).unwrap();

            let res = SignusUtils::encrypt(wallet_handle, pool_handle, &my_did, &their_did, MESSAGE);
            assert_eq!(res.unwrap_err(), ErrorCode::CommonInvalidState);

            WalletUtils::close_wallet(wallet_handle).unwrap();
            PoolUtils::close(pool_handle).unwrap();

            TestUtils::cleanup_storage();
        }
    }

    mod decrypt {
        use super::*;

        #[test]
        fn indy_decrypt_works_for_unknown_my_did() {
            TestUtils::cleanup_storage();

            let wallet_handle = WalletUtils::create_and_open_wallet(POOL, None).unwrap();

            let (their_did, their_verkey, _) = SignusUtils::create_and_store_my_did(wallet_handle, Some(TRUSTEE_SEED)).unwrap();

            let identity_json = format!(r#"{{"did":"{}", "verkey":"{}"}}"#, their_did, their_verkey);
            SignusUtils::store_their_did(wallet_handle, &identity_json).unwrap();

            let res = SignusUtils::decrypt(wallet_handle, "BzfFCYk", &their_did, ENCRYPTED_MESSAGE, NONCE);
            assert_eq!(res.unwrap_err(), ErrorCode::WalletNotFoundError);

            WalletUtils::close_wallet(wallet_handle).unwrap();

            TestUtils::cleanup_storage();
        }

        #[test]
        fn indy_decrypt_works_for_unknown_coder_did() {
            TestUtils::cleanup_storage();

            let wallet_handle = WalletUtils::create_and_open_wallet(POOL, None).unwrap();

            let (my_did, _, _) = SignusUtils::create_and_store_my_did(wallet_handle, Some(MY1_SEED)).unwrap();
            let (their_did, _, _) = SignusUtils::create_and_store_my_did(wallet_handle, Some(TRUSTEE_SEED)).unwrap();

            let res = SignusUtils::decrypt(wallet_handle, &my_did, &their_did, ENCRYPTED_MESSAGE, NONCE);
            assert_eq!(res.unwrap_err(), ErrorCode::WalletNotFoundError);

            WalletUtils::close_wallet(wallet_handle).unwrap();

            TestUtils::cleanup_storage();
        }

        #[test]
        fn indy_decrypt_works_for_saved_coder_nym_without_pk() {
            TestUtils::cleanup_storage();

            let wallet_handle = WalletUtils::create_and_open_wallet(POOL, None).unwrap();

            let (my_did, _, _) = SignusUtils::create_and_store_my_did(wallet_handle, Some(MY1_SEED)).unwrap();
            let (their_did, _, _) = SignusUtils::create_and_store_my_did(wallet_handle, Some(TRUSTEE_SEED)).unwrap();

            let identity_json = format!(r#"{{"did":"{}"}}"#, their_did);
            SignusUtils::store_their_did(wallet_handle, &identity_json).unwrap();

            let res = SignusUtils::decrypt(wallet_handle, &my_did, &their_did, ENCRYPTED_MESSAGE, NONCE);
            assert_eq!(res.unwrap_err(), ErrorCode::CommonInvalidStructure);

            WalletUtils::close_wallet(wallet_handle).unwrap();

            TestUtils::cleanup_storage();
        }

        #[test]
        fn indy_decrypt_works_for_invalid_nonce() {
            TestUtils::cleanup_storage();

            let wallet_handle = WalletUtils::create_and_open_wallet(POOL, None).unwrap();

            let (my_did, _, _) = SignusUtils::create_and_store_my_did(wallet_handle, Some(MY1_SEED)).unwrap();
            let (their_did, their_verkey, _) = SignusUtils::create_and_store_my_did(wallet_handle, Some(TRUSTEE_SEED)).unwrap();

            let identity_json = format!(r#"{{"did":"{}", "verkey":"{}"}}"#, their_did, their_verkey);
            SignusUtils::store_their_did(wallet_handle, &identity_json).unwrap();

            let nonce = "acS2SQg";

            let res = SignusUtils::decrypt(wallet_handle, &my_did, &their_did, ENCRYPTED_MESSAGE, &nonce);
            assert_eq!(res.unwrap_err(), ErrorCode::CommonInvalidStructure);

            WalletUtils::close_wallet(wallet_handle).unwrap();

            TestUtils::cleanup_storage();
        }
    }
}<|MERGE_RESOLUTION|>--- conflicted
+++ resolved
@@ -307,11 +307,9 @@
 
             let (my_did, _, _) = SignusUtils::create_and_store_my_did(wallet_handle, Some(TRUSTEE_SEED)).unwrap();
 
-            let message = r#"{"reqId":1496822211362017764}"#;
-
             let expected_signature: Vec<u8> = vec![20, 191, 100, 213, 101, 12, 197, 198, 203, 49, 89, 220, 205, 192, 224, 221, 97, 77, 220, 190, 90, 60, 142, 23, 16, 240, 189, 129, 45, 148, 245, 8, 102, 95, 95, 249, 100, 89, 41, 227, 213, 25, 100, 1, 232, 188, 245, 235, 186, 21, 52, 176, 236, 11, 99, 70, 155, 159, 89, 215, 197, 239, 138, 5];
 
-            let signature = SignusUtils::sign(wallet_handle, &my_did, &message.as_bytes().to_vec()).unwrap();
+            let signature = SignusUtils::sign(wallet_handle, &my_did, &MESSAGE.as_bytes().to_vec()).unwrap();
             assert_eq!(expected_signature, signature);
 
             WalletUtils::close_wallet(wallet_handle).unwrap();
@@ -325,13 +323,7 @@
 
             let wallet_handle = WalletUtils::create_and_open_wallet(POOL, None).unwrap();
 
-<<<<<<< HEAD
-            let message = r#"{"reqId":1495034346617224651}"#;
-
-            let res = SignusUtils::sign(wallet_handle, "did", &message.as_bytes().to_vec());
-=======
-            let res = SignusUtils::sign(wallet_handle, "did", MESSAGE);
->>>>>>> a9aef5cc
+            let res = SignusUtils::sign(wallet_handle, "did", &MESSAGE.as_bytes().to_vec());
             assert_eq!(res.unwrap_err(), ErrorCode::WalletNotFoundError);
 
             WalletUtils::close_wallet(wallet_handle).unwrap();
@@ -348,11 +340,7 @@
             let (my_did, _, _) = SignusUtils::create_my_did(wallet_handle, r#"{}"#).unwrap();
 
             let invalid_wallet_handle = wallet_handle + 1;
-<<<<<<< HEAD
-            let res = SignusUtils::sign(invalid_wallet_handle, &my_did, &message.as_bytes().to_vec());
-=======
-            let res = SignusUtils::sign(invalid_wallet_handle, &my_did, MESSAGE);
->>>>>>> a9aef5cc
+            let res = SignusUtils::sign(invalid_wallet_handle, &my_did, &MESSAGE.as_bytes().to_vec());
             assert_eq!(res.unwrap_err(), ErrorCode::WalletInvalidHandle);
 
             WalletUtils::close_wallet(wallet_handle).unwrap();
@@ -377,11 +365,9 @@
 
             SignusUtils::store_their_did(wallet_handle, &identity_json).unwrap();
 
-            let message = r#"{"reqId":1496822211362017764}"#;
-
             let signature: Vec<u8> = vec![20, 191, 100, 213, 101, 12, 197, 198, 203, 49, 89, 220, 205, 192, 224, 221, 97, 77, 220, 190, 90, 60, 142, 23, 16, 240, 189, 129, 45, 148, 245, 8, 102, 95, 95, 249, 100, 89, 41, 227, 213, 25, 100, 1, 232, 188, 245, 235, 186, 21, 52, 176, 236, 11, 99, 70, 155, 159, 89, 215, 197, 239, 138, 5];
 
-            let valid = SignusUtils::verify(wallet_handle, pool_handle, &did, &message.as_bytes().to_vec(), &signature).unwrap();
+            let valid = SignusUtils::verify(wallet_handle, pool_handle, &did, &MESSAGE.as_bytes().to_vec(), &signature).unwrap();
             assert!(valid);
 
             PoolUtils::close(pool_handle).unwrap();
@@ -405,13 +391,12 @@
             let nym_request = LedgerUtils::build_nym_request(&trustee_did.clone(), &my_did.clone(), Some(&my_verkey), None, None).unwrap();
             LedgerUtils::sign_and_submit_request(pool_handle, wallet_handle, &trustee_did, &nym_request).unwrap();
 
-            let message = r#"{"reqId":1496822211362017764}"#;
             let signature: Vec<u8> = vec![169, 215, 8, 225, 7, 107, 110, 9, 193, 162, 202, 214, 162, 66, 238, 211, 63, 209, 12, 196, 8, 211, 55, 27, 120, 94, 204, 147, 53, 104, 103, 61, 60, 249, 237, 127, 103, 46, 220, 223, 10, 95, 75, 53, 245, 210, 241, 151, 191, 41, 48, 30, 9, 16, 78, 252, 157, 206, 210, 145, 125, 133, 109, 11];
 
             let identity_json = format!(r#"{{"did":"{}"}}"#, my_did);
             SignusUtils::store_their_did(wallet_handle, &identity_json).unwrap();
 
-            let valid = SignusUtils::verify(wallet_handle, pool_handle, &my_did, &message.as_bytes().to_vec(), &signature).unwrap();
+            let valid = SignusUtils::verify(wallet_handle, pool_handle, &my_did, &MESSAGE.as_bytes().to_vec(), &signature).unwrap();
             assert!(valid);
 
             PoolUtils::close(pool_handle).unwrap();
@@ -439,12 +424,11 @@
             let identity_json = format!(r#"{{"did":"{}", "verkey":"{}"}}"#, my_did, my_verkey);
             SignusUtils::store_their_did(wallet_handle, &identity_json).unwrap();
 
-            let message = r#"{"reqId":1496822211362017764}"#;
             let signature: Vec<u8> = vec![169, 215, 8, 225, 7, 107, 110, 9, 193, 162, 202, 214, 162, 66, 238, 211, 63, 209, 12, 196, 8, 211, 55, 27, 120, 94, 204, 147, 53, 104, 103, 61, 60, 249, 237, 127, 103, 46, 220, 223, 10, 95, 75, 53, 245, 210, 241, 151, 191, 41, 48, 30, 9, 16, 78, 252, 157, 206, 210, 145, 125, 133, 109, 11];
 
             thread::sleep(time::Duration::from_secs(2));
 
-            let valid = SignusUtils::verify(wallet_handle, pool_handle, &my_did, &message.as_bytes().to_vec(), &signature).unwrap();
+            let valid = SignusUtils::verify(wallet_handle, pool_handle, &my_did, &MESSAGE.as_bytes().to_vec(), &signature).unwrap();
             assert!(valid);
 
             PoolUtils::close(pool_handle).unwrap();
@@ -461,12 +445,11 @@
             let pool_handle = PoolUtils::create_and_open_pool_ledger(pool_name).unwrap();
             let wallet_handle = WalletUtils::create_and_open_wallet(pool_name, None).unwrap();
 
-            let message = r#"{"reqId":1496822211362017764}"#;
             let signature: Vec<u8> = vec![169, 215, 8, 225, 7, 107, 110, 9, 193, 162, 202, 214, 162, 66, 238, 211, 63, 209, 12, 196, 8, 211, 55, 27, 120, 94, 204, 147, 53, 104, 103, 61, 60, 249, 237, 127, 103, 46, 220, 223, 10, 95, 75, 53, 245, 210, 241, 151, 191, 41, 48, 30, 9, 16, 78, 252, 157, 206, 210, 145, 125, 133, 109, 11];
 
             let invalid_wallet_handle = wallet_handle + 1;
             let res = SignusUtils::verify(invalid_wallet_handle, pool_handle, "did",
-                                          &message.as_bytes().to_vec(), &signature);
+                                          &MESSAGE.as_bytes().to_vec(), &signature);
             assert_eq!(res.unwrap_err(), ErrorCode::WalletInvalidHandle);
 
             PoolUtils::close(pool_handle).unwrap();
@@ -483,12 +466,11 @@
             let pool_handle = PoolUtils::create_and_open_pool_ledger(pool_name).unwrap();
             let wallet_handle = WalletUtils::create_and_open_wallet(pool_name, None).unwrap();
 
-            let message = r#"{"reqId":1496822211362017764}"#;
             let signature: Vec<u8> = vec![169, 215, 8, 225, 7, 107, 110, 9, 193, 162, 202, 214, 162, 66, 238, 211, 63, 209, 12, 196, 8, 211, 55, 27, 120, 94, 204, 147, 53, 104, 103, 61, 60, 249, 237, 127, 103, 46, 220, 223, 10, 95, 75, 53, 245, 210, 241, 151, 191, 41, 48, 30, 9, 16, 78, 252, 157, 206, 210, 145, 125, 133, 109, 11];
 
             let invalid_pool_handle = pool_handle + 1;
             let res = SignusUtils::verify(wallet_handle, invalid_pool_handle, "did",
-                                          &message.as_bytes().to_vec(), &signature);
+                                          &MESSAGE.as_bytes().to_vec(), &signature);
             assert_eq!(res.unwrap_err(), ErrorCode::PoolLedgerInvalidPoolHandle);
 
             PoolUtils::close(pool_handle).unwrap();
@@ -514,12 +496,10 @@
             let identity_json = format!(r#"{{"did":"{}", "verkey":"{}"}}"#, other_did, other_verkey);
             SignusUtils::store_their_did(wallet_handle, &identity_json).unwrap();
 
-            let message = r#"{"reqId":1496822211362017764}"#;
-
-            let signature = SignusUtils::sign(wallet_handle, &did, &message.as_bytes().to_vec()).unwrap();
+            let signature = SignusUtils::sign(wallet_handle, &did, &MESSAGE.as_bytes().to_vec()).unwrap();
 
             let valid = SignusUtils::verify(wallet_handle, pool_handle, &other_did,
-                                            &message.as_bytes().to_vec(), &signature).unwrap();
+                                            &MESSAGE.as_bytes().to_vec(), &signature).unwrap();
             assert!(!valid);
 
             PoolUtils::close(pool_handle).unwrap();
@@ -951,11 +931,10 @@
 
             SignusUtils::store_their_did(wallet_handle, &identity_json).unwrap();
 
-            let message = r#""reqId":1496822211362017764"#;
             let signature: Vec<u8> = vec![20, 191, 100, 213, 101, 12, 197, 198, 203, 49, 89, 220, 205, 192, 224, 221, 97, 77, 220, 190];
 
             let res = SignusUtils::verify(wallet_handle, pool_handle, &did,
-                                          &message.as_bytes().to_vec(), &signature);
+                                          &MESSAGE.as_bytes().to_vec(), &signature);
             assert_eq!(res.unwrap_err(), ErrorCode::CommonInvalidStructure);
 
             PoolUtils::close(pool_handle).unwrap();
@@ -975,14 +954,13 @@
 
             let (my_did, _, _) = SignusUtils::create_and_store_my_did(wallet_handle, Some(MY1_SEED)).unwrap();
 
-            let message = r#"{"reqId":1496822211362017764}"#;
             let signature: Vec<u8> = vec![169, 215, 8, 225, 7, 107, 110, 9, 193, 162, 202, 214, 162, 66, 238, 211, 63, 209, 12, 196, 8, 211, 55, 27, 120, 94, 204, 147, 53, 104, 103, 61, 60, 249, 237, 127, 103, 46, 220, 223, 10, 95, 75, 53, 245, 210, 241, 151, 191, 41, 48, 30, 9, 16, 78, 252, 157, 206, 210, 145, 125, 133, 109, 11];
 
             let identity_json = format!(r#"{{"did":"{}"}}"#, my_did);
             SignusUtils::store_their_did(wallet_handle, &identity_json).unwrap();
 
             let res = SignusUtils::verify(wallet_handle, pool_handle, &my_did,
-                                          &message.as_bytes().to_vec(), &signature);
+                                          &MESSAGE.as_bytes().to_vec(), &signature);
             assert_eq!(res.unwrap_err(), ErrorCode::WalletIncompatiblePoolError);
 
             PoolUtils::close(pool_handle).unwrap();
@@ -1002,14 +980,13 @@
 
             let (my_did, _, _) = SignusUtils::create_my_did(wallet_handle, r#"{"seed":"0000000000000000000000000000Fake"}"#).unwrap();
 
-            let message = r#"{"reqId":1496822211362017764}"#;
             let signature: Vec<u8> = vec![169, 215, 8, 225, 7, 107, 110, 9, 193, 162, 202, 214, 162, 66, 238, 211, 63, 209, 12, 196, 8, 211, 55, 27, 120, 94, 204, 147, 53, 104, 103, 61, 60, 249, 237, 127, 103, 46, 220, 223, 10, 95, 75, 53, 245, 210, 241, 151, 191, 41, 48, 30, 9, 16, 78, 252, 157, 206, 210, 145, 125, 133, 109, 11];
 
             let identity_json = format!(r#"{{"did":"{}"}}"#, my_did);
             SignusUtils::store_their_did(wallet_handle, &identity_json).unwrap();
 
             let res = SignusUtils::verify(wallet_handle, pool_handle, &my_did,
-                                          &message.as_bytes().to_vec(), &signature);
+                                          &MESSAGE.as_bytes().to_vec(), &signature);
             assert_eq!(res.unwrap_err(), ErrorCode::CommonInvalidState); //TODO maybe we need add LedgerNotFound error
 
             PoolUtils::close(pool_handle).unwrap();
@@ -1033,10 +1010,9 @@
             let nym_request = LedgerUtils::build_nym_request(&trustee_did.clone(), &my_did.clone(), Some(&my_verkey), None, None).unwrap();
             LedgerUtils::sign_and_submit_request(pool_handle, wallet_handle, &trustee_did, &nym_request).unwrap();
 
-            let message = r#"{"reqId":1496822211362017764}"#;
             let signature: Vec<u8> = vec![169, 215, 8, 225, 7, 107, 110, 9, 193, 162, 202, 214, 162, 66, 238, 211, 63, 209, 12, 196, 8, 211, 55, 27, 120, 94, 204, 147, 53, 104, 103, 61, 60, 249, 237, 127, 103, 46, 220, 223, 10, 95, 75, 53, 245, 210, 241, 151, 191, 41, 48, 30, 9, 16, 78, 252, 157, 206, 210, 145, 125, 133, 109, 11];
 
-            let valid = SignusUtils::verify(wallet_handle, pool_handle, &my_did, &message.as_bytes().to_vec(), &signature).unwrap();
+            let valid = SignusUtils::verify(wallet_handle, pool_handle, &my_did, &MESSAGE.as_bytes().to_vec(), &signature).unwrap();
             assert!(valid);
 
             PoolUtils::close(pool_handle).unwrap();
