#![allow(dead_code)]

pub mod callback;

#[path = "../../src/utils/environment.rs"]
pub mod environment;

pub mod pool;
pub mod crypto;
pub mod did;
pub mod wallet;
pub mod ledger;
pub mod anoncreds;
pub mod types;
pub mod pairwise;
pub mod constants;
pub mod blob_storage;
pub mod non_secrets;
pub mod results;
pub mod payments;
pub mod rand_utils;
pub mod logger;

#[macro_use]
#[allow(unused_macros)]
#[path = "../../src/utils/test.rs"]
pub mod test;

pub mod timeout;

#[path = "../../src/utils/sequence.rs"]
pub mod sequence;

#[macro_use]
#[allow(unused_macros)]
#[path = "../../src/utils/ctypes.rs"]
pub mod ctypes;

#[path = "../../src/utils/inmem_wallet.rs"]
pub mod inmem_wallet;

#[path = "../../src/domain/mod.rs"]
pub mod domain;

<<<<<<< HEAD
pub fn setup() {
    test::cleanup_storage();
}

pub fn tear_down() {
    test::cleanup_storage();
}

pub fn setup_with_wallet() -> i32 {
    setup();
    wallet::create_and_open_default_wallet().unwrap()
}

pub fn setup_with_plugged_wallet() -> i32 {
    setup();
    wallet::create_and_open_plugged_wallet().unwrap()
}

pub fn tear_down_with_wallet(wallet_handle: i32) {
    wallet::close_wallet(wallet_handle).unwrap();
    tear_down();
}

pub fn setup_with_pool() -> i32 {
    setup();
    pool::create_and_open_pool_ledger(constants::POOL).unwrap()
}

pub fn tear_down_with_pool(pool_handle: i32) {
    pool::close(pool_handle).unwrap();
    tear_down();
}

pub fn setup_with_wallet_and_pool() -> (i32, i32) {
    let wallet_handle = setup_with_wallet();
    let pool_handle = pool::create_and_open_pool_ledger(constants::POOL).unwrap();
    (wallet_handle, pool_handle)
}

pub fn tear_down_with_wallet_and_pool(wallet_handle: i32, pool_handle: i32) {
    pool::close(pool_handle).unwrap();
    tear_down_with_wallet(wallet_handle);
}

pub fn setup_trustee() -> (i32, i32, String) {
    let (wallet_handle, pool_handle) = setup_with_wallet_and_pool();
    let (did, _) = did::create_and_store_my_did(wallet_handle, Some(constants::TRUSTEE_SEED)).unwrap();
    (wallet_handle, pool_handle, did)
}

pub fn setup_steward() -> (i32, i32, String) {
    let (wallet_handle, pool_handle) = setup_with_wallet_and_pool();
    let (did, _) = did::create_and_store_my_did(wallet_handle, Some(constants::STEWARD_SEED)).unwrap();
    (wallet_handle, pool_handle, did)
}

pub fn setup_did() -> (i32, String) {
    let wallet_handle = setup_with_wallet();
    let (did, _) = did::create_and_store_my_did(wallet_handle, None).unwrap();
    (wallet_handle, did)
=======
pub fn setup(){
    test::TestUtils::cleanup_storage();
    logger::LoggerUtils::set_default_logger();
}

pub fn tear_down(){
    test::TestUtils::cleanup_storage();
>>>>>>> 890e2bbb
}<|MERGE_RESOLUTION|>--- conflicted
+++ resolved
@@ -42,9 +42,9 @@
 #[path = "../../src/domain/mod.rs"]
 pub mod domain;
 
-<<<<<<< HEAD
 pub fn setup() {
     test::cleanup_storage();
+    logger::LoggerUtils::set_default_logger();
 }
 
 pub fn tear_down() {
@@ -103,13 +103,4 @@
     let wallet_handle = setup_with_wallet();
     let (did, _) = did::create_and_store_my_did(wallet_handle, None).unwrap();
     (wallet_handle, did)
-=======
-pub fn setup(){
-    test::TestUtils::cleanup_storage();
-    logger::LoggerUtils::set_default_logger();
-}
-
-pub fn tear_down(){
-    test::TestUtils::cleanup_storage();
->>>>>>> 890e2bbb
 }