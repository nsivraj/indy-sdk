--- conflicted
+++ resolved
@@ -51,11 +51,8 @@
             }
         };
 
-<<<<<<< HEAD
-=======
         trace!("TXN: {}", txn_type);
 
->>>>>>> ab3cf2aa
         let fee = match config_ledger::get_fee(txn_type) {
             Some(fee) => fee,
             None => {
@@ -70,31 +67,6 @@
         let total_payments = _count_total_payments(&outputs_json);
 
         let err = if total_amount >= total_payments + fee {
-<<<<<<< HEAD
-                //we have enough money for this txn, give it back
-                let seq_no = payment_ledger::add_txn(inputs_json.clone(), outputs_json.clone());
-
-                _process_inputs(inputs_json);
-                let infos: Vec<UTXOInfo> = _process_outputs(outputs_json, seq_no);
-
-                _save_response(infos, req_json.clone())
-
-            } else {
-                //we don't have enough money, send GET_TXN transaction to callback and in response PaymentsInsufficientFundsError will be returned
-                ledger::build_get_txn_request(
-                    submitter_did.as_str(),
-                    1,
-                    Box::new(move |ec, res| {
-                        let ec = if ec == ErrorCode::Success {
-                            _add_response(res.clone(), "INSUFFICIENT_FUNDS".to_string())
-                        } else { ec };
-                        trace!("libnullpay::add_request_fees::handle >>");
-                        _process_callback(cmd_handle, ec, res, cb);
-                    }),
-                );
-                return ErrorCode::Success;
-            };
-=======
             //we have enough money for this txn, give it back
             let seq_no = payment_ledger::add_txn(inputs_json.clone(), outputs_json.clone());
 
@@ -117,7 +89,6 @@
             );
             return ErrorCode::Success;
         };
->>>>>>> ab3cf2aa
 
         trace!("libnullpay::add_request_fees::handle >>");
         _process_callback(cmd_handle, err, req_json, cb)
