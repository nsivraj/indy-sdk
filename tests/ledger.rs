extern crate indy;

// Workaround to share some utils code based on indy sdk types between tests and indy sdk
use indy::api as api;

#[macro_use]
extern crate serde_derive;
extern crate serde_json;
#[macro_use]
extern crate lazy_static;
#[macro_use]
extern crate log;

#[macro_use]
mod utils;

use indy::api::ErrorCode;
#[cfg(feature = "local_nodes_pool")]
use utils::test::TestUtils;
#[cfg(feature = "local_nodes_pool")]
use utils::pool::PoolUtils;
#[cfg(feature = "local_nodes_pool")]
use utils::wallet::WalletUtils;
#[cfg(feature = "local_nodes_pool")]
use utils::ledger::LedgerUtils;
#[cfg(feature = "local_nodes_pool")]
use utils::signus::SignusUtils;
#[cfg(feature = "local_nodes_pool")]
use utils::anoncreds::AnoncredsUtils;
use utils::types::{
    ClaimDefinition,
    ClaimDefinitionData,
    GetAttribReplyResult,
    GetClaimDefReplyResult,
    GetNymReplyResult,
    GetSchemaReplyResult,
    Reply,
    SchemaResult,
    GetTxnResult,
    SchemaData
};
use std::collections::{HashSet};
// TODO: FIXME: create_my_did doesn't support CID creation, but this trustee has CID as DID. So it is rough workaround for this issue.
// See: https://github.com/hyperledger/indy-sdk/issues/25


mod high_cases {
    use super::*;

    mod requests {
        use super::*;

        #[test]
        #[cfg(feature = "local_nodes_pool")]
        fn indy_send_request_works_for_invalid_pool_handle() {
            TestUtils::cleanup_storage();
            let pool_name = "indy_send_request_works_for_invalid_pool_handle";

            let pool_handle = PoolUtils::create_and_open_pool_ledger_config(pool_name).unwrap();
            let wallet_handle = WalletUtils::create_and_open_wallet(pool_name, None).unwrap();

            let (my_did, _, _) = SignusUtils::create_and_store_my_did(wallet_handle, Some("000000000000000000000000Trustee1")).unwrap();

            let get_nym_request = LedgerUtils::build_get_nym_request(&my_did.clone(), &my_did.clone()).unwrap();

            let invalid_pool_handle = pool_handle + 1;
            let res = PoolUtils::send_request(invalid_pool_handle, &get_nym_request);
            assert_eq!(res.unwrap_err(), ErrorCode::PoolLedgerInvalidPoolHandle);

            TestUtils::cleanup_storage();
        }

        #[test]
        #[cfg(feature = "local_nodes_pool")]
        fn indy_sign_and_submit_request_works_for_invalid_pool_handle() {
            TestUtils::cleanup_storage();
            let pool_name = "indy_sign_and_submit_request_works_for_invalid_pool_handle";

            let pool_handle = PoolUtils::create_and_open_pool_ledger_config(pool_name).unwrap();
            let wallet_handle = WalletUtils::create_and_open_wallet(pool_name, None).unwrap();

            let (trustee_did, _, _) = SignusUtils::create_and_store_my_did(wallet_handle, Some("000000000000000000000000Trustee1")).unwrap();
            let (my_did, _, _) = SignusUtils::create_and_store_my_did(wallet_handle, Some("00000000000000000000000000000My1")).unwrap();

            let nym_request = LedgerUtils::build_nym_request(&trustee_did.clone(), &my_did.clone(), None, None, None).unwrap();

            let invalid_pool_handle = pool_handle + 1;
            let res = LedgerUtils::sign_and_submit_request(invalid_pool_handle, wallet_handle, &trustee_did, &nym_request);
            assert_eq!(res.unwrap_err(), ErrorCode::PoolLedgerInvalidPoolHandle);

            TestUtils::cleanup_storage();
        }

        #[test]
        #[cfg(feature = "local_nodes_pool")]
        fn indy_sign_and_submit_request_works_for_invalid_wallet_handle() {
            TestUtils::cleanup_storage();
            let pool_name = "indy_sign_and_submit_request_works_for_invalid_wallet_handle";

            let pool_handle = PoolUtils::create_and_open_pool_ledger_config(pool_name).unwrap();
            let wallet_handle = WalletUtils::create_and_open_wallet(pool_name, None).unwrap();

            let (trustee_did, _, _) = SignusUtils::create_and_store_my_did(wallet_handle, Some("000000000000000000000000Trustee1")).unwrap();
            let (my_did, _, _) = SignusUtils::create_and_store_my_did(wallet_handle, Some("00000000000000000000000000000My1")).unwrap();

            let nym_request = LedgerUtils::build_nym_request(&trustee_did.clone(), &my_did.clone(), None, None, None).unwrap();

            let invalid_wallet_handle = wallet_handle + 1;
            let res = LedgerUtils::sign_and_submit_request(pool_handle, invalid_wallet_handle, &trustee_did, &nym_request);
            assert_eq!(res.unwrap_err(), ErrorCode::WalletInvalidHandle);

            TestUtils::cleanup_storage();
        }

        #[test]
        #[cfg(feature = "local_nodes_pool")]
        fn indy_sign_and_submit_request_works_for_incompatible_wallet_and_pool() {
            TestUtils::cleanup_storage();

            let pool_handle = PoolUtils::create_and_open_pool_ledger_config("pool1").unwrap();
            let wallet_handle = WalletUtils::create_and_open_wallet("pool2", None).unwrap();

            let (my_did, _, _) = SignusUtils::create_and_store_my_did(wallet_handle, Some("00000000000000000000000000000My1")).unwrap();

            let (trustee_did, _, _) = SignusUtils::create_and_store_my_did(wallet_handle, Some("000000000000000000000000Trustee1")).unwrap();
            let nym_request = LedgerUtils::build_nym_request(&trustee_did.clone(), &my_did.clone(), None, None, None).unwrap();

            let res = LedgerUtils::sign_and_submit_request(pool_handle, wallet_handle, &trustee_did, &nym_request);
            assert_eq!(res.unwrap_err(), ErrorCode::WalletIncompatiblePoolError);

            TestUtils::cleanup_storage();
        }

        #[test]
        #[cfg(feature = "local_nodes_pool")]
        fn indy_submit_request_works() {
            TestUtils::cleanup_storage();
            let pool_name = "test_submit_tx";

            let pool_handle = PoolUtils::create_and_open_pool_ledger_config(pool_name).unwrap();

            let request = r#"{
                        "reqId":1491566332010860,
                         "identifier":"Th7MpTaRZVRYnPiabds81Y",
                         "operation":{
                            "type":"105",
                            "dest":"Th7MpTaRZVRYnPiabds81Y"
                         },
                         "signature":"4o86XfkiJ4e2r3J6Ufoi17UU3W5Zi9sshV6FjBjkVw4sgEQFQov9dxqDEtLbAJAWffCWd5KfAk164QVo7mYwKkiV"}"#;

            let resp = PoolUtils::send_request(pool_handle, request);

            let exp_reply = Reply {
                op: "REPLY".to_string(),
                result: GetNymReplyResult {
                    _type: "105".to_string(),
                    req_id: 1491566332010860,
                    data: Some(r#"{"dest":"Th7MpTaRZVRYnPiabds81Y","identifier":"V4SGRU86Z58d6TV7PBUe6f","role":"2","verkey":"~7TYfekw4GUagBnBVCqPjiC"}"#.to_string()),
                    identifier: "Th7MpTaRZVRYnPiabds81Y".to_string(),
                    dest: "Th7MpTaRZVRYnPiabds81Y".to_string(),
                }
            };
            let act_reply: Reply<GetNymReplyResult> = serde_json::from_str(resp.unwrap().as_str()).unwrap();
            assert_eq!(act_reply, exp_reply);
            TestUtils::cleanup_storage();
        }

        #[test]
        #[cfg(feature = "local_nodes_pool")]
        fn indy_sign_and_submit_request_works() {
            TestUtils::cleanup_storage();

            let pool_name = "indy_sign_and_submit_request_works";
            let pool_handle = PoolUtils::create_and_open_pool_ledger_config(pool_name).unwrap();
            let wallet_handle = WalletUtils::create_and_open_wallet(pool_name, None).unwrap();

            let (my_did, _, _) = SignusUtils::create_and_store_my_did(wallet_handle, Some("00000000000000000000000000000My1")).unwrap();
            let (trustee_did, _, _) = SignusUtils::create_and_store_my_did(wallet_handle, Some("000000000000000000000000Trustee1")).unwrap();

            let nym_request = LedgerUtils::build_nym_request(&trustee_did.clone(), &my_did.clone(), None, None, None).unwrap();
            LedgerUtils::sign_and_submit_request(pool_handle, wallet_handle, &trustee_did, &nym_request).unwrap();

            TestUtils::cleanup_storage();
        }
    }

    mod nym_requests {
        use super::*;

        #[test]
        #[cfg(feature = "local_nodes_pool")]
        fn indy_build_nym_requests_works_for_only_required_fields() {
            let identifier = "Th7MpTaRZVRYnPiabds81Y";
            let dest = "FYmoFw55GeQH7SRFa37dkx1d2dZ3zUF8ckg7wmL7ofN4";

            let expected_result = format!(
                "\"identifier\":\"{}\",\
                \"operation\":{{\
                    \"type\":\"1\",\
                    \"dest\":\"{}\"\
                }}", identifier, dest);

            let nym_request = LedgerUtils::build_nym_request(&identifier.clone(), &dest.clone(), None, None, None).unwrap();

            assert!(nym_request.contains(&expected_result));
        }

        #[test]
        #[cfg(feature = "local_nodes_pool")]
        fn indy_build_nym_requests_works_with_option_fields() {
            let identifier = "Th7MpTaRZVRYnPiabds81Y";
            let dest = "FYmoFw55GeQH7SRFa37dkx1d2dZ3zUF8ckg7wmL7ofN4";
            let verkey = "Anfh2rjAcxkE249DcdsaQl";
            let role = "STEWARD";
            let alias = "some_alias";

            let expected_result = format!(
                "\"identifier\":\"{}\",\
                \"operation\":{{\
                    \"type\":\"1\",\
                    \"dest\":\"{}\",\
                    \"verkey\":\"{}\",\
                    \"alias\":\"{}\",\
                    \"role\":\"2\"\
                }}", identifier, dest, verkey, alias);

            let nym_request = LedgerUtils::build_nym_request(&identifier.clone(), &dest.clone(), Some(verkey), Some(alias), Some(role)).unwrap();

            assert!(nym_request.contains(&expected_result));
        }

        #[test]
        #[cfg(feature = "local_nodes_pool")]
        fn indy_build_get_nym_requests_works() {
            let identifier = "Th7MpTaRZVRYnPiabds81Y";
            let dest = "FYmoFw55GeQH7SRFa37dkx1d2dZ3zUF8ckg7wmL7ofN4";

            let expected_result = format!(
                "\"identifier\":\"{}\",\
                \"operation\":{{\
                    \"type\":\"105\",\
                    \"dest\":\"{}\"\
                }}", identifier, dest);

            let get_nym_request = LedgerUtils::build_get_nym_request(&identifier.clone(), &dest.clone()).unwrap();

            assert!(get_nym_request.contains(&expected_result));
        }

        #[test]
        #[cfg(feature = "local_nodes_pool")]
        fn indy_nym_request_works_without_signature() {
            TestUtils::cleanup_storage();
            let pool_name = "indy_nym_request_works_without_signature";

            let pool_handle = PoolUtils::create_and_open_pool_ledger_config(pool_name).unwrap();
            let wallet_handle = WalletUtils::create_and_open_wallet(pool_name, None).unwrap();

            let (my_did, _, _) = SignusUtils::create_and_store_my_did(wallet_handle, Some("00000000000000000000000000000My1")).unwrap();

            let nym_request = LedgerUtils::build_nym_request(&my_did.clone(), &my_did.clone(), None, None, None).unwrap();

            let res = PoolUtils::send_request(pool_handle, &nym_request);
            assert!(res.is_err());
            assert_eq!(res.unwrap_err(), ErrorCode::LedgerInvalidTransaction);

            TestUtils::cleanup_storage();
        }

        #[test]
        #[cfg(feature = "local_nodes_pool")]
        fn indy_send_get_nym_request_works() {
            TestUtils::cleanup_storage();
            let pool_name = "indy_send_get_nym_request_works";

            let pool_handle = PoolUtils::create_and_open_pool_ledger_config(pool_name).unwrap();
            let wallet_handle = WalletUtils::create_and_open_wallet(pool_name, None).unwrap();

            let (my_did, _, _) = SignusUtils::create_and_store_my_did(wallet_handle, Some("000000000000000000000000Trustee1")).unwrap();

            let get_nym_request = LedgerUtils::build_get_nym_request(&my_did.clone(), &my_did.clone()).unwrap();

            let get_nym_response = PoolUtils::send_request(pool_handle, &get_nym_request).unwrap();
            let get_nym_response: Reply<GetNymReplyResult> = serde_json::from_str(&get_nym_response).unwrap();
            assert!(get_nym_response.result.data.is_some());

            TestUtils::cleanup_storage();
        }

        #[test]
        #[cfg(feature = "local_nodes_pool")]
        fn indy_nym_requests_works() {
            TestUtils::cleanup_storage();
            let pool_name = "indy_nym_requests_works";

            let pool_handle = PoolUtils::create_and_open_pool_ledger_config(pool_name).unwrap();
            let wallet_handle = WalletUtils::create_and_open_wallet(pool_name, None).unwrap();

            let (trustee_did, _, _) = SignusUtils::create_and_store_my_did(wallet_handle, Some("000000000000000000000000Trustee1")).unwrap();
            let (my_did, my_verkey, _) = SignusUtils::create_and_store_my_did(wallet_handle, Some("00000000000000000000000000000My1")).unwrap();

            let nym_request = LedgerUtils::build_nym_request(&trustee_did.clone(), &my_did.clone(), Some(&my_verkey.clone()), None, None).unwrap();

            let nym_response = LedgerUtils::sign_and_submit_request(pool_handle, wallet_handle, &trustee_did, &nym_request).unwrap();
            info!("nym_response {:?}", nym_response);

            let get_nym_request = LedgerUtils::build_get_nym_request(&my_did.clone(), &my_did.clone()).unwrap();

            let get_nym_response = PoolUtils::send_request(pool_handle, &get_nym_request).unwrap();
            info!("get_nym_response {:?}", get_nym_response);

            let get_nym_response: Reply<GetNymReplyResult> = serde_json::from_str(&get_nym_response).unwrap();
            assert!(get_nym_response.result.data.is_some());

            TestUtils::cleanup_storage();
        }
    }

    mod attrib_requests {
        use super::*;

        #[test]
        #[cfg(feature = "local_nodes_pool")]
        fn indy_build_attrib_requests_works_for_raw_data() {
            let identifier = "Th7MpTaRZVRYnPiabds81Y";
            let dest = "Th7MpTaRZVRYnPiabds81Y";
            let raw = "{\"endpoint\":{\"ha\":\"127.0.0.1:5555\"}}";

            let expected_result = format!(
                "\"identifier\":\"{}\",\
                \"operation\":{{\
                    \"type\":\"100\",\
                    \"dest\":\"{}\",\
                    \"raw\":\"{{\\\"endpoint\\\":{{\\\"ha\\\":\\\"127.0.0.1:5555\\\"}}}}\"\
                }}", identifier, dest);

            let attrib_request = LedgerUtils::build_attrib_request(&identifier, &dest, None, Some(raw), None).unwrap();

            assert!(attrib_request.contains(&expected_result));
        }

        #[test]
        #[cfg(feature = "local_nodes_pool")]
        fn indy_build_attrib_requests_works_for_missed_attribute() {
            let identifier = "Th7MpTaRZVRYnPiabds81Y";
            let dest = "Th7MpTaRZVRYnPiabds81Y";

            let res = LedgerUtils::build_attrib_request(&identifier, &dest, None, None, None);
            assert!(res.is_err());
            assert_eq!(res.unwrap_err(), ErrorCode::CommonInvalidStructure);
        }

        #[test]
        #[cfg(feature = "local_nodes_pool")]
        fn indy_build_get_attrib_requests_works() {
            let identifier = "Th7MpTaRZVRYnPiabds81Y";
            let dest = "Th7MpTaRZVRYnPiabds81Y";
            let raw = "endpoint";

            let expected_result = format!(
                "\"identifier\":\"{}\",\
                \"operation\":{{\
                    \"type\":\"104\",\
                    \"dest\":\"{}\",\
                    \"raw\":\"{}\"\
                }}", identifier, dest, raw);

            let get_attrib_request = LedgerUtils::build_get_attrib_request(&identifier, &dest, raw).unwrap();

            assert!(get_attrib_request.contains(&expected_result));
        }

        #[test]
        #[cfg(feature = "local_nodes_pool")]
        fn indy_attrib_request_works_without_signature() {
            TestUtils::cleanup_storage();

            let pool_name = "indy_attrib_request_works_without_signature";

            let pool_handle = PoolUtils::create_and_open_pool_ledger_config(pool_name).unwrap();
            let wallet_handle = WalletUtils::create_and_open_wallet(pool_name, None).unwrap();

            let (my_did, _, _) = SignusUtils::create_and_store_my_did(wallet_handle, Some("000000000000000000000000Trustee1")).unwrap();

            let attrib_request = LedgerUtils::build_attrib_request(&my_did.clone(),
                                                                   &my_did.clone(),
                                                                   None,
                                                                   Some("{\"endpoint\":{\"ha\":\"127.0.0.1:5555\"}}"),
                                                                   None).unwrap();

            let res = PoolUtils::send_request(pool_handle, &attrib_request);
            assert!(res.is_err());
            assert_eq!(res.unwrap_err(), ErrorCode::LedgerInvalidTransaction);

            TestUtils::cleanup_storage();
        }

        #[test]
        #[cfg(feature = "local_nodes_pool")]
        fn indy_attrib_requests_works() {
            TestUtils::cleanup_storage();
            let pool_name = "indy_attrib_requests_works";

            let pool_handle = PoolUtils::create_and_open_pool_ledger_config(pool_name).unwrap();
            let wallet_handle = WalletUtils::create_and_open_wallet(pool_name, None).unwrap();

            let (trustee_did, _, _) = SignusUtils::create_and_store_my_did(wallet_handle, Some("000000000000000000000000Trustee1")).unwrap();
            let (my_did, my_verkey, _) = SignusUtils::create_and_store_my_did(wallet_handle, Some("00000000000000000000000000000My1")).unwrap();

            let nym_request = LedgerUtils::build_nym_request(&trustee_did.clone(), &my_did.clone(), Some(&my_verkey.clone()), None, None).unwrap();
            LedgerUtils::sign_and_submit_request(pool_handle, wallet_handle, &trustee_did, &nym_request).unwrap();

            let attrib_request = LedgerUtils::build_attrib_request(&my_did.clone(),
                                                                   &my_did.clone(),
                                                                   None,
                                                                   Some("{\"endpoint\":{\"ha\":\"127.0.0.1:5555\"}}"),
                                                                   None).unwrap();

            let attrib_response = LedgerUtils::sign_and_submit_request(pool_handle, wallet_handle, &my_did, &attrib_request).unwrap();
            info!("attrib_response {}", attrib_response);

            let get_attrib_request = LedgerUtils::build_get_attrib_request(&my_did.clone(), &my_did.clone(), "endpoint").unwrap();

            let get_attrib_response = PoolUtils::send_request(pool_handle, &get_attrib_request).unwrap();
            info!("get_attrib_response {}", get_attrib_response);

            let get_attrib_response: Reply<GetAttribReplyResult> = serde_json::from_str(&get_attrib_response).unwrap();
            assert!(get_attrib_response.result.data.is_some());

            TestUtils::cleanup_storage();
        }
    }

    mod schema_requests {
        use super::*;

        #[test]
        #[cfg(feature = "local_nodes_pool")]
        fn indy_build_schema_requests_works_for_correct_data_json() {
            let identifier = "identifier";
            let data = r#"{"name":"name", "version":"1.0", "keys":["name","male"]}"#;

            let expected_result = "\"operation\":{\"type\":\"101\",\"data\":\"{\\\"name\\\":\\\"name\\\", \\\"version\\\":\\\"1.0\\\", \\\"keys\\\":[\\\"name\\\",\\\"male\\\"]";

            let schema_request = LedgerUtils::build_schema_request(identifier, data).unwrap();

            assert!(schema_request.contains(expected_result));
        }

        #[test]
        #[cfg(feature = "local_nodes_pool")]
        fn indy_build_get_schema_requests_works_for_correct_data_json() {
            let identifier = "identifier";
            let data = r#"{"name":"name","version":"1.0"}"#;

            let expected_result = r#""identifier":"identifier","operation":{"type":"107","dest":"identifier","data":{"name":"name","version":"1.0"}}"#;

            let get_schema_request = LedgerUtils::build_get_schema_request(identifier, identifier, data).unwrap();
            assert!(get_schema_request.contains(expected_result));
        }

        #[test]
        #[cfg(feature = "local_nodes_pool")]
        fn indy_schema_request_works_without_signature() {
            TestUtils::cleanup_storage();

            let pool_name = "indy_schema_request_works_without_signature";

            let pool_handle = PoolUtils::create_and_open_pool_ledger_config(pool_name).unwrap();
            let wallet_handle = WalletUtils::create_and_open_wallet(pool_name, None).unwrap();

            let (my_did, _, _) = SignusUtils::create_and_store_my_did(wallet_handle, Some("000000000000000000000000Trustee1")).unwrap();

            let schema_data = "{\"name\":\"gvt2\",\
                                \"version\":\"2.0\",\
                                \"keys\": [\"name\", \"male\"]}";
            let schema_request = LedgerUtils::build_schema_request(&my_did.clone(), schema_data).unwrap();

            let res = PoolUtils::send_request(pool_handle, &schema_request);
            assert!(res.is_err());
            assert_eq!(res.unwrap_err(), ErrorCode::LedgerInvalidTransaction);

            TestUtils::cleanup_storage();
        }

        #[test]
        #[cfg(feature = "local_nodes_pool")]
        fn indy_schema_requests_works() {
            TestUtils::cleanup_storage();

            let pool_name = "indy_schema_requests_works";

            let pool_handle = PoolUtils::create_and_open_pool_ledger_config(pool_name).unwrap();
            let wallet_handle = WalletUtils::create_and_open_wallet(pool_name, None).unwrap();

            let (trustee_did, _, _) = SignusUtils::create_and_store_my_did(wallet_handle, Some("000000000000000000000000Trustee1")).unwrap();
            let (my_did, my_verkey, _) = SignusUtils::create_my_did(wallet_handle, "{}").unwrap();

            let nym_request = LedgerUtils::build_nym_request(&trustee_did.clone(), &my_did.clone(), Some(&my_verkey.clone()), None, None).unwrap();
            let nym_response = LedgerUtils::sign_and_submit_request(pool_handle, wallet_handle, &trustee_did, &nym_request).unwrap();
            info!("nym_response {}", nym_response.clone());

            let schema_data = "{\"name\":\"gvt2\",\
                                \"version\":\"2.0\",\
                                \"keys\": [\"name\", \"male\"]}";
            let schema_request = LedgerUtils::build_schema_request(&my_did.clone(), schema_data).unwrap();

            let schema_response = LedgerUtils::sign_and_submit_request(pool_handle, wallet_handle, &my_did, &schema_request).unwrap();
            info!("schema_response {}", schema_response);

            let get_schema_data = "{\"name\":\"gvt2\",\
                                    \"version\":\"2.0\"}";
            let get_schema_request = LedgerUtils::build_get_schema_request(&my_did.clone(), &my_did, get_schema_data).unwrap();

            let get_schema_response = PoolUtils::send_request(pool_handle, &get_schema_request).unwrap();
            info!("get_schema_response {}", get_schema_response.clone());

            let get_schema_response: Reply<GetSchemaReplyResult> = serde_json::from_str(&get_schema_response).unwrap();
            assert!(get_schema_response.result.data.is_some());

            TestUtils::cleanup_storage();
        }
    }

    mod node_request {
        use super::*;

        #[test]
        fn indy_build_node_request_works_for_correct_data_json() {
            let identifier = "identifier";
            let dest = "dest";
            let data = r#"{"node_ip":"10.0.0.100", "node_port": 1, "client_ip": "10.0.0.100", "client_port": 1, "alias":"some", "services": ["VALIDATOR"]}"#;

            let expected_result = r#""identifier":"identifier","operation":{"type":"0","dest":"dest","data":{"node_ip":"10.0.0.100","node_port":1,"client_ip":"10.0.0.100","client_port":1,"alias":"some","services":["VALIDATOR"]}}"#;

            let node_request = LedgerUtils::build_node_request(identifier, dest, data).unwrap();
            assert!(node_request.contains(expected_result));
        }

        #[test]
        #[cfg(feature = "local_nodes_pool")]
        fn indy_send_node_request_works_without_signature() {
            TestUtils::cleanup_storage();

            let pool_name = "indy_send_node_request_works_without_signature";

            let pool_handle = PoolUtils::create_and_open_pool_ledger_config(pool_name).unwrap();
            let wallet_handle = WalletUtils::create_and_open_wallet(pool_name, None).unwrap();

            let (my_did, _, _) = SignusUtils::create_and_store_my_did(wallet_handle, Some("000000000000000000000000Steward1")).unwrap();

            let node_data = "{\"node_ip\":\"10.0.0.100\",\
                              \"node_port\":9710, \
                              \"client_ip\":\"10.0.0.100\",\
                              \"client_port\":9709, \
                              \"alias\":\"Node5\", \
                              \"services\": [\"VALIDATOR\"]}";
            let node_request = LedgerUtils::build_node_request(&my_did.clone(), &my_did.clone(), node_data).unwrap();

            let res = PoolUtils::send_request(pool_handle, &node_request);
            assert!(res.is_err());
            assert_eq!(res.unwrap_err(), ErrorCode::LedgerInvalidTransaction);

            TestUtils::cleanup_storage();
        }

        #[test]
        #[cfg(feature = "local_nodes_pool")]
        #[ignore] //FIXME currently unstable pool behaviour after new non-existing node was added
        fn indy_submit_node_request_works_for_new_steward() {
            TestUtils::cleanup_storage();

            let pool_name = "indy_submit_node_request_works_for_new_steward";

            let pool_handle = PoolUtils::create_and_open_pool_ledger_config(pool_name).unwrap();
            let wallet_handle = WalletUtils::create_and_open_wallet(pool_name, None).unwrap();

            let (trustee_did, _, _) = SignusUtils::create_and_store_my_did(wallet_handle, Some("000000000000000000000000Trustee1")).unwrap();
            let (my_did, my_verkey, _) = SignusUtils::create_and_store_my_did(wallet_handle, Some("00000000000000000000000000000My1")).unwrap();

            let role = "STEWARD";
            let nym_request = LedgerUtils::build_nym_request(&trustee_did.clone(), &my_did.clone(), Some(&my_verkey), None, Some(role)).unwrap();
            LedgerUtils::sign_and_submit_request(pool_handle, wallet_handle, &trustee_did, &nym_request).unwrap();

            let node_data = "{\"node_ip\":\"10.0.0.100\",\
                              \"node_port\":9710, \
                              \"client_ip\":\"10.0.0.100\",\
                              \"client_port\":9709, \
                              \"alias\":\"Node5\", \
                              \"services\": [\"VALIDATOR\"]}";

            let dest = "A5iWQVT3k8Zo9nXj4otmeqaUziPQPCiDqcydXkAJBk1Y"; // random(32) and base58

            let node_request = LedgerUtils::build_node_request(&my_did.clone(), dest, node_data).unwrap();

            LedgerUtils::sign_and_submit_request(pool_handle, wallet_handle, &my_did, &node_request).unwrap();

            TestUtils::cleanup_storage();
        }
    }

    mod claim_def_requests {
        use super::*;

        #[test]
        fn indy_build_claim_def_request_works_for_correct_data_json() {
            let identifier = "identifier";
            let signature_type = "CL";
            let schema_seq_no = 1;
            let data = r#"{"primary":{"n":"1","s":"2","rms":"3","r":{"name":"1"},"rctxt":"1","z":"1"}}"#;

            let expected_result = r#""identifier":"identifier","operation":{"ref":1,"data":"{\"primary\":{\"n\":\"1\",\"s\":\"2\",\"rms\":\"3\",\"r\":{\"name\":\"1\"},\"rctxt\":\"1\",\"z\":\"1\"}}","type":"102","signature_type":"CL""#;

            let claim_def_request = LedgerUtils::build_claim_def_txn(identifier, schema_seq_no, signature_type, data).unwrap();
            assert!(claim_def_request.contains(expected_result));
        }

        #[test]
        fn indy_build_get_claim_def_request_works() {
            let identifier = "identifier";
            let _ref = 1;
            let signature_type = "signature_type";
            let origin = "origin";

            let expected_result = r#""identifier":"identifier","operation":{"type":"108","ref":1,"signature_type":"signature_type","origin":"origin"}"#;

            let get_claim_def_request = LedgerUtils::build_get_claim_def_txn(identifier, _ref, signature_type, origin).unwrap();
            assert!(get_claim_def_request.contains(expected_result));
        }

        #[test]
        #[cfg(feature = "local_nodes_pool")]
        fn indy_claim_def_request_works_without_signature() {
            TestUtils::cleanup_storage();
            let pool_name = "indy_claim_def_request_works_without_signature";

            let pool_handle = PoolUtils::create_and_open_pool_ledger_config(pool_name).unwrap();
            let wallet_handle = WalletUtils::create_and_open_wallet(pool_name, None).unwrap();

            let (trustee_did, _, _) = SignusUtils::create_and_store_my_did(wallet_handle, Some("000000000000000000000000Trustee1")).unwrap();
            let (my_did, my_verkey, _) = SignusUtils::create_my_did(wallet_handle, "{}").unwrap();

            let nym_request = LedgerUtils::build_nym_request(&trustee_did.clone(), &my_did.clone(), Some(&my_verkey.clone()), None, None).unwrap();
            LedgerUtils::sign_and_submit_request(pool_handle, wallet_handle, &trustee_did, &nym_request).unwrap();

            let schema_data = "{\"name\":\"gvt2\",\
                                \"version\":\"2.0\",\
                                \"keys\": [\"name\", \"male\"]}";
            let schema_request = LedgerUtils::build_schema_request(&my_did.clone(), schema_data).unwrap();
            LedgerUtils::sign_and_submit_request(pool_handle, wallet_handle, &my_did, &schema_request).unwrap();

            let get_schema_data = "{\"name\":\"gvt2\",\"version\":\"2.0\"}";
            let get_schema_request = LedgerUtils::build_get_schema_request(&my_did.clone(), &my_did, get_schema_data).unwrap();
            let get_schema_response = PoolUtils::send_request(pool_handle, &get_schema_request).unwrap();

            let get_schema_response: Reply<GetSchemaReplyResult> = serde_json::from_str(&get_schema_response).unwrap();

            let claim_def_json = AnoncredsUtils::issuer_create_claim_definition(wallet_handle, &my_did.clone(),
                                                                                &serde_json::to_string(&get_schema_response.result).unwrap(), None, false).unwrap();
            info!("claim_def_json {:}", claim_def_json);

            let claim_def: ClaimDefinition = serde_json::from_str(&claim_def_json).unwrap();
            let claim_def_data = ClaimDefinitionData {
                public_key: claim_def.data.public_key,
                public_key_revocation: claim_def.data.public_key_revocation
            };
            let claim_def_data_json = serde_json::to_string(&claim_def_data).unwrap();

            let claim_def_request = LedgerUtils::build_claim_def_txn(&my_did.clone(), get_schema_response.result.seq_no.unwrap(),
                                                                     &claim_def.signature_type, &claim_def_data_json).unwrap();

            let res = PoolUtils::send_request(pool_handle, &claim_def_request);
            assert_eq!(res.unwrap_err(), ErrorCode::LedgerInvalidTransaction);

            TestUtils::cleanup_storage();
        }

        #[test]
        #[cfg(feature = "local_nodes_pool")]
        fn indy_claim_def_requests_works() {
            TestUtils::cleanup_storage();
            let pool_name = "indy_claim_def_requests_works";

            let pool_handle = PoolUtils::create_and_open_pool_ledger_config(pool_name).unwrap();
            let wallet_handle = WalletUtils::create_and_open_wallet(pool_name, None).unwrap();

            let (trustee_did, _, _) = SignusUtils::create_and_store_my_did(wallet_handle, Some("000000000000000000000000Trustee1")).unwrap();
            let (my_did, my_verkey, _) = SignusUtils::create_my_did(wallet_handle, "{}").unwrap();

            let nym_request = LedgerUtils::build_nym_request(&trustee_did.clone(), &my_did.clone(), Some(&my_verkey.clone()), None, None).unwrap();
            LedgerUtils::sign_and_submit_request(pool_handle, wallet_handle, &trustee_did, &nym_request).unwrap();

            let schema_data = "{\"name\":\"gvt2\",\
                                \"version\":\"2.0\",\
                                \"keys\": [\"name\", \"male\"]}";
            let schema_request = LedgerUtils::build_schema_request(&my_did.clone(), schema_data).unwrap();
            LedgerUtils::sign_and_submit_request(pool_handle, wallet_handle, &my_did, &schema_request).unwrap();

            let get_schema_data = "{\"name\":\"gvt2\",\"version\":\"2.0\"}";
            let get_schema_request = LedgerUtils::build_get_schema_request(&my_did.clone(), &my_did, get_schema_data).unwrap();
            let get_schema_response = PoolUtils::send_request(pool_handle, &get_schema_request).unwrap();

            let get_schema_response: Reply<GetSchemaReplyResult> = serde_json::from_str(&get_schema_response).unwrap();

<<<<<<< HEAD
            let claim_def_json = AnoncredsUtils::get_gvt_claim_def();
=======
            let claim_def_json = AnoncredsUtils::issuer_create_claim_definition(wallet_handle, &my_did.clone(),
                                                                                &serde_json::to_string(&get_schema_response.result).unwrap(), None, false).unwrap();
            info!("claim_def_json {:}", claim_def_json);
>>>>>>> cada1612

            let claim_def: ClaimDefinition = serde_json::from_str(&claim_def_json).unwrap();
            let claim_def_data = ClaimDefinitionData {
                public_key: claim_def.data.public_key,
                public_key_revocation: claim_def.data.public_key_revocation
            };
            let claim_def_data_json = serde_json::to_string(&claim_def_data).unwrap();

            let claim_def_request = LedgerUtils::build_claim_def_txn(&my_did.clone(), get_schema_response.result.seq_no.unwrap(),
                                                                     &claim_def.signature_type, &claim_def_data_json).unwrap();

            let claim_def_response = LedgerUtils::sign_and_submit_request(pool_handle, wallet_handle, &my_did, &claim_def_request).unwrap();
            info!("claim_def_response {}", claim_def_response);

            let get_claim_def_request = LedgerUtils::build_get_claim_def_txn(&my_did.clone(),
                                                                             get_schema_response.result.seq_no.unwrap(),
                                                                             &claim_def.signature_type,
                                                                             &get_schema_response.result.data.unwrap().origin).unwrap();

            let get_claim_def_response = PoolUtils::send_request(pool_handle, &get_claim_def_request).unwrap();
            info!("get_claim_def_response {}", get_claim_def_response);
            let get_claim_def_response: Result<Reply<GetClaimDefReplyResult>, _> = serde_json::from_str(&get_claim_def_response);
            assert!(get_claim_def_response.is_ok());

            TestUtils::cleanup_storage();
        }
    }

    mod get_txn_requests {
        use super::*;

        #[test]
        fn indy_build_get_txn_request() {
            let identifier = "identifier";
            let data = 1;

            let expected_result = r#""identifier":"identifier","operation":{"type":"3","data":1}"#;

            let get_txn_request = LedgerUtils::build_get_txn_request(identifier, data).unwrap();
            assert!(get_txn_request.contains(expected_result));
        }

        #[test]
        #[cfg(feature = "local_nodes_pool")]
        fn indy_get_txn_request_works() {
            TestUtils::cleanup_storage();

            let pool_name = "indy_get_txn_request_works";
            let pool_handle = PoolUtils::create_and_open_pool_ledger_config(pool_name).unwrap();
            let wallet_handle = WalletUtils::create_and_open_wallet(pool_name, None).unwrap();

            let (my_did, _, _) = SignusUtils::create_and_store_my_did(wallet_handle, Some("000000000000000000000000Trustee1")).unwrap();

            let mut keys: HashSet<String> = HashSet::new();
            keys.insert("name".to_string());

            let schema_data = SchemaData {
                name: "gvt3".to_string(),
                version: "3.0".to_string(),
                keys: keys
            };
            let schema_data_json = serde_json::to_string(&schema_data).unwrap();
            let schema_request = LedgerUtils::build_schema_request(&my_did.clone(), &schema_data_json).unwrap();
            let schema_response = LedgerUtils::sign_and_submit_request(pool_handle, wallet_handle, &my_did, &schema_request).unwrap();
            let schema_response: Reply<SchemaResult> = serde_json::from_str(&schema_response).unwrap();

            let get_schema_data = "{\"name\":\"gvt3\",\"version\":\"3.0\"}";
            let get_schema_request = LedgerUtils::build_get_schema_request(&my_did.clone(), &my_did, get_schema_data).unwrap();
            PoolUtils::send_request(pool_handle, &get_schema_request).unwrap();

            let seq_no = schema_response.result.seq_no;

            let get_txn_request = LedgerUtils::build_get_txn_request(&my_did, seq_no).unwrap();
            let get_txn_response = LedgerUtils::submit_request(pool_handle, &get_txn_request).unwrap();

            let get_txn_response: Reply<GetTxnResult> = serde_json::from_str(&get_txn_response).unwrap();

            let get_txn_schema_result: SchemaResult = serde_json::from_str(&get_txn_response.result.data).unwrap();
            assert!(get_txn_schema_result.data.is_some());

            let get_txn_schema_data: SchemaData = serde_json::from_str(&get_txn_schema_result.data.unwrap()).unwrap();

            assert_eq!(schema_data, get_txn_schema_data);

            TestUtils::cleanup_storage();
        }

        #[test]
        #[cfg(feature = "local_nodes_pool")]
        fn indy_get_txn_request_works_for_invalid_seq_no() {
            TestUtils::cleanup_storage();

            let pool_name = "indy_get_txn_request_works_for_invalid_seq_no";
            let pool_handle = PoolUtils::create_and_open_pool_ledger_config(pool_name).unwrap();
            let wallet_handle = WalletUtils::create_and_open_wallet(pool_name, None).unwrap();

            let (my_did, _, _) = SignusUtils::create_and_store_my_did(wallet_handle, Some("000000000000000000000000Trustee1")).unwrap();

            let mut keys: HashSet<String> = HashSet::new();
            keys.insert("name".to_string());

            let schema_data = SchemaData {
                name: "gvt3".to_string(),
                version: "3.0".to_string(),
                keys: keys
            };
            let schema_data_json = serde_json::to_string(&schema_data).unwrap();
            let schema_request = LedgerUtils::build_schema_request(&my_did.clone(), &schema_data_json).unwrap();
            let schema_response = LedgerUtils::sign_and_submit_request(pool_handle, wallet_handle, &my_did, &schema_request).unwrap();
            let schema_response: Reply<SchemaResult> = serde_json::from_str(&schema_response).unwrap();

            let seq_no = schema_response.result.seq_no + 1;

            let get_txn_request = LedgerUtils::build_get_txn_request(&my_did, seq_no).unwrap();

            let get_txn_response = LedgerUtils::submit_request(pool_handle, &get_txn_request).unwrap();
            let get_txn_response: Reply<GetTxnResult> = serde_json::from_str(&get_txn_response).unwrap();
            assert_eq!(get_txn_response.result.data, "{}".to_string()); /* FIXME: unify with other GET_ transactions (data.is_none()) */

            TestUtils::cleanup_storage();
        }
    }
}

mod medium_cases {
    use super::*;

    mod requests {
        use super::*;

        #[test]
        #[cfg(feature = "local_nodes_pool")]
        fn indy_sign_and_submit_request_works_for_not_found_signer() {
            TestUtils::cleanup_storage();
            let pool_name = "indy_sign_and_submit_request_works_for_not_found_signer";

            let pool_handle = PoolUtils::create_and_open_pool_ledger_config(pool_name).unwrap();
            let wallet_handle = WalletUtils::create_and_open_wallet(pool_name, None).unwrap();

            let (my_did, _, _) = SignusUtils::create_and_store_my_did(wallet_handle, Some("00000000000000000000000000000My1")).unwrap();

            let trustee_did = "trusteedid";
            let nym_request = LedgerUtils::build_nym_request(&trustee_did.clone(), &my_did.clone(), None, None, None).unwrap();

            let res = LedgerUtils::sign_and_submit_request(pool_handle, wallet_handle, &trustee_did, &nym_request);
            assert_eq!(res.unwrap_err(), ErrorCode::WalletNotFoundError);

            TestUtils::cleanup_storage();
        }

        #[test]
        #[cfg(feature = "local_nodes_pool")]
        fn indy_submit_request_works_for_invalid_json() {
            TestUtils::cleanup_storage();
            let pool_name = "indy_submit_request_works_for_invalid_json";

            let pool_handle = PoolUtils::create_and_open_pool_ledger_config(pool_name).unwrap();

            let request = r#"request"#;

            let res = PoolUtils::send_request(pool_handle, request);
            assert_eq!(res.unwrap_err(), ErrorCode::CommonInvalidStructure);

            TestUtils::cleanup_storage();
        }

        #[test]
        #[cfg(feature = "local_nodes_pool")]
        fn indy_sign_and_submit_request_works_for_invalid_json() {
            TestUtils::cleanup_storage();
            let pool_name = "indy_sign_and_submit_request_works_for_invalid_json";

            let pool_handle = PoolUtils::create_and_open_pool_ledger_config(pool_name).unwrap();
            let wallet_handle = WalletUtils::create_and_open_wallet(pool_name, None).unwrap();

            let (trustee_did, _, _) = SignusUtils::create_and_store_my_did(wallet_handle, Some("000000000000000000000000Trustee1")).unwrap();
            let request = r#"request"#;

            let res = LedgerUtils::sign_and_submit_request(pool_handle, wallet_handle, &trustee_did, &request);
            assert_eq!(res.unwrap_err(), ErrorCode::CommonInvalidStructure);

            TestUtils::cleanup_storage();
        }
    }

    mod nym_requests {
        use super::*;

        #[test]
        #[cfg(feature = "local_nodes_pool")]
        fn indy_send_nym_request_works_for_only_required_fields() {
            TestUtils::cleanup_storage();
            let pool_name = "indy_send_nym_request_works_for_only_required_fields";

            let pool_handle = PoolUtils::create_and_open_pool_ledger_config(pool_name).unwrap();
            let wallet_handle = WalletUtils::create_and_open_wallet(pool_name, None).unwrap();

            let (trustee_did, _, _) = SignusUtils::create_and_store_my_did(wallet_handle, Some("000000000000000000000000Trustee1")).unwrap();
            let (my_did, _, _) = SignusUtils::create_and_store_my_did(wallet_handle, Some("00000000000000000000000000000My1")).unwrap();

            let nym_request = LedgerUtils::build_nym_request(&trustee_did.clone(), &my_did.clone(), None, None, None).unwrap();

            LedgerUtils::sign_and_submit_request(pool_handle, wallet_handle, &trustee_did, &nym_request).unwrap();

            TestUtils::cleanup_storage();
        }

        #[test]
        #[cfg(feature = "local_nodes_pool")]
        fn indy_send_nym_request_works_with_option_fields() {
            TestUtils::cleanup_storage();

            let pool_name = "indy_send_nym_request_works_with_option_fields";

            let pool_handle = PoolUtils::create_and_open_pool_ledger_config(pool_name).unwrap();
            let wallet_handle = WalletUtils::create_and_open_wallet(pool_name, None).unwrap();

            let (trustee_did, _, _) = SignusUtils::create_and_store_my_did(wallet_handle, Some("000000000000000000000000Trustee1")).unwrap();

            let (my_did, my_verkey, _) = SignusUtils::create_and_store_my_did(wallet_handle, Some("00000000000000000000000000000My1")).unwrap();

            let role = "STEWARD";
            let alias = "some_alias";
            let nym_request = LedgerUtils::build_nym_request(&trustee_did.clone(), &my_did.clone(), Some(&my_verkey), Some(alias), Some(role)).unwrap();

            let nym_response = LedgerUtils::sign_and_submit_request(pool_handle, wallet_handle, &trustee_did, &nym_request).unwrap();
            info!("nym_response {:?}", nym_response);

            TestUtils::cleanup_storage();
        }

        #[test]
        #[cfg(feature = "local_nodes_pool")]
        fn indy_build_nym_requests_works_for_wrong_role() {
            let identifier = "Th7MpTaRZVRYnPiabds81Y";
            let dest = "FYmoFw55GeQH7SRFa37dkx1d2dZ3zUF8ckg7wmL7ofN4";
            let role = "WRONG_ROLE";

            let res = LedgerUtils::build_nym_request(&identifier.clone(), &dest.clone(), None, None, Some(role));
            assert!(res.is_err());
            assert_eq!(res.unwrap_err(), ErrorCode::CommonInvalidStructure);
        }

        #[test]
        #[cfg(feature = "local_nodes_pool")]
        fn indy_nym_request_works_for_wrong_signer_role() {
            TestUtils::cleanup_storage();

            let pool_name = "indy_nym_request_works_for_wrong_signer_role";

            let pool_handle = PoolUtils::create_and_open_pool_ledger_config(pool_name).unwrap();
            let wallet_handle = WalletUtils::create_and_open_wallet(pool_name, None).unwrap();

            let (trustee_did, _, _) = SignusUtils::create_and_store_my_did(wallet_handle, Some("000000000000000000000000Trustee1")).unwrap();

            let (my_did, my_verkey, _) = SignusUtils::create_my_did(wallet_handle, "{\"cid\":true}").unwrap();

            let nym_request = LedgerUtils::build_nym_request(&trustee_did.clone(), &my_did.clone(), Some(&my_verkey.clone()), None, None).unwrap();
            LedgerUtils::sign_and_submit_request(pool_handle, wallet_handle, &trustee_did, &nym_request).unwrap();

            let (my_did2, _, _) = SignusUtils::create_my_did(wallet_handle, "{}").unwrap();
            let nym_request = LedgerUtils::build_nym_request(&my_did.clone(), &my_did2.clone(), None, None, None).unwrap();
            let res = LedgerUtils::sign_and_submit_request(pool_handle, wallet_handle, &my_did, &nym_request);
            assert!(res.is_err());
            assert_eq!(res.unwrap_err(), ErrorCode::LedgerInvalidTransaction);

            TestUtils::cleanup_storage();
        }

        #[test]
        #[cfg(feature = "local_nodes_pool")]
        fn indy_nym_request_works_for_unknown_signer_did() {
            TestUtils::cleanup_storage();

            let pool_name = "indy_nym_request_works_for_unknown_signer_did";

            let pool_handle = PoolUtils::create_and_open_pool_ledger_config(pool_name).unwrap();
            let wallet_handle = WalletUtils::create_and_open_wallet(pool_name, None).unwrap();

            let (trustee_did, _, _) = SignusUtils::create_my_did(wallet_handle, r#"{"seed":"000000000000000000000000Trustee9","cid":true}"#).unwrap();
            let (my_did, _, _) = SignusUtils::create_and_store_my_did(wallet_handle, Some("00000000000000000000000000000My1")).unwrap();

            let nym_request = LedgerUtils::build_nym_request(&trustee_did.clone(), &my_did.clone(), None, None, None).unwrap();
            let res = LedgerUtils::sign_and_submit_request(pool_handle, wallet_handle, &trustee_did, &nym_request);
            assert!(res.is_err());
            assert_eq!(res.unwrap_err(), ErrorCode::LedgerInvalidTransaction);

            TestUtils::cleanup_storage();
        }

        #[test]
        #[cfg(feature = "local_nodes_pool")]
        fn indy_get_nym_request_works_for_unknown_did() {
            TestUtils::cleanup_storage();

            let pool_name = "indy_get_nym_request_works_for_unknown_did";

            let pool_handle = PoolUtils::create_and_open_pool_ledger_config(pool_name).unwrap();
            let wallet_handle = WalletUtils::create_and_open_wallet(pool_name, None).unwrap();

            let (my_did, _, _) = SignusUtils::create_my_did(wallet_handle, r#"{"seed":"00000000000000000000000000000My3"}"#).unwrap();

            let get_nym_request = LedgerUtils::build_get_nym_request(&my_did.clone(), &my_did.clone()).unwrap();

            let get_nym_response = PoolUtils::send_request(pool_handle, &get_nym_request).unwrap();
            let get_nym_response: Reply<GetNymReplyResult> = serde_json::from_str(&get_nym_response).unwrap();
            assert!(get_nym_response.result.data.is_none());

            TestUtils::cleanup_storage();
        }

        #[test]
        #[cfg(feature = "local_nodes_pool")]
        fn indy_build_nym_request_works_for_invalid_identifier() {
            let identifier = "invalid_base58_identifier";
            let dest = "FYmoFw55GeQH7SRFa37dkx1d2dZ3zUF8ckg7wmL7ofN4";

            let res = LedgerUtils::build_nym_request(identifier, dest, None, None, None);
            assert_eq!(res.unwrap_err(), ErrorCode::CommonInvalidStructure);
        }

        #[test]
        #[cfg(feature = "local_nodes_pool")]
        fn indy_build_get_nym_request_works_for_invalid_identifier() {
            let identifier = "invalid_base58_identifier";
            let dest = "FYmoFw55GeQH7SRFa37dkx1d2dZ3zUF8ckg7wmL7ofN4";

            let res = LedgerUtils::build_get_nym_request(identifier, dest);
            assert_eq!(res.unwrap_err(), ErrorCode::CommonInvalidStructure);
        }
    }

    mod attrib_requests {
        use super::*;

        #[test]
        #[cfg(feature = "local_nodes_pool")]
        fn indy_attrib_request_works_for_unknown_did() {
            TestUtils::cleanup_storage();

            let pool_name = "indy_attrib_request_works_for_unknown_did";

            let pool_handle = PoolUtils::create_and_open_pool_ledger_config(pool_name).unwrap();
            let wallet_handle = WalletUtils::create_and_open_wallet(pool_name, None).unwrap();

            let (my_did, _, _) = SignusUtils::create_and_store_my_did(wallet_handle, Some("00000000000000000000000000000My1")).unwrap();

            let attrib_request = LedgerUtils::build_attrib_request(&my_did.clone(),
                                                                   &my_did.clone(),
                                                                   None,
                                                                   Some("{\"endpoint\":{\"ha\":\"127.0.0.1:5555\"}}"),
                                                                   None).unwrap();

            let res = PoolUtils::send_request(pool_handle, &attrib_request);
            assert!(res.is_err());
            assert_eq!(res.unwrap_err(), ErrorCode::LedgerInvalidTransaction);

            TestUtils::cleanup_storage();
        }

        #[test]
        #[cfg(feature = "local_nodes_pool")]
        fn indy_get_attrib_request_works_for_unknown_did() {
            TestUtils::cleanup_storage();

            let pool_name = "indy_get_attrib_request_works_for_unknown_did";

            let pool_handle = PoolUtils::create_and_open_pool_ledger_config(pool_name).unwrap();
            let wallet_handle = WalletUtils::create_and_open_wallet(pool_name, None).unwrap();

            let (my_did, _, _) = SignusUtils::create_my_did(wallet_handle, r#"{"seed":"00000000000000000000000000000My2"}"#).unwrap();

            let get_attrib_request = LedgerUtils::build_get_attrib_request(&my_did.clone(), &my_did.clone(), "endpoint").unwrap();

            let get_attrib_response = PoolUtils::send_request(pool_handle, &get_attrib_request).unwrap();
            let get_attrib_response: Reply<GetAttribReplyResult> = serde_json::from_str(&get_attrib_response).unwrap();
            assert!(get_attrib_response.result.data.is_none());

            TestUtils::cleanup_storage();
        }

        #[test]
        #[cfg(feature = "local_nodes_pool")]
        fn indy_get_attrib_request_works_for_unknown_attribute() {
            TestUtils::cleanup_storage();

            let pool_name = "indy_get_attrib_request_works_for_unknown_attribute";

            let pool_handle = PoolUtils::create_and_open_pool_ledger_config(pool_name).unwrap();
            let wallet_handle = WalletUtils::create_and_open_wallet(pool_name, None).unwrap();

            let (my_did, _, _) = SignusUtils::create_and_store_my_did(wallet_handle, Some("000000000000000000000000Trustee1")).unwrap();

            let get_attrib_request = LedgerUtils::build_get_attrib_request(&my_did.clone(), &my_did.clone(), "some_attribute").unwrap();

            let get_attrib_response = PoolUtils::send_request(pool_handle, &get_attrib_request).unwrap();
            let get_attrib_response: Reply<GetAttribReplyResult> = serde_json::from_str(&get_attrib_response).unwrap();
            assert!(get_attrib_response.result.data.is_none());

            TestUtils::cleanup_storage();
        }

        #[test]
        #[cfg(feature = "local_nodes_pool")]
        fn indy_build_attrib_request_works_for_invalid_identifier() {
            let identifier = "invalid_base58_identifier";

            let res = LedgerUtils::build_attrib_request(identifier, identifier, None, Some(r#"{"endpoint":{"ha":"127.0.0.1:5555"}}"#), None);
            assert_eq!(res.unwrap_err(), ErrorCode::CommonInvalidStructure);
        }

        #[test]
        #[cfg(feature = "local_nodes_pool")]
        fn indy_build_get_attrib_request_works_for_invalid_identifier() {
            let identifier = "invalid_base58_identifier";

            let res = LedgerUtils::build_get_attrib_request(identifier, identifier, "endpoint");
            assert_eq!(res.unwrap_err(), ErrorCode::CommonInvalidStructure);
        }
    }

    mod schemas_requests {
        use super::*;

        #[test]
        #[cfg(feature = "local_nodes_pool")]
        fn indy_build_schema_requests_works_for_missed_field_in_data_json() {
            let identifier = "identifier";
            let data = r#"{"name":"name"}"#;

            let res = LedgerUtils::build_schema_request(identifier, data);
            assert!(res.is_err());
            assert_eq!(res.unwrap_err(), ErrorCode::CommonInvalidStructure);
        }

        #[test]
        #[cfg(feature = "local_nodes_pool")]
        fn indy_build_schema_requests_works_for_invalid_data_json_format() {
            let identifier = "identifier";
            let data = r#"{"name":"name", "keys":"name"}"#;

            let res = LedgerUtils::build_schema_request(identifier, data);
            assert!(res.is_err());
            assert_eq!(res.unwrap_err(), ErrorCode::CommonInvalidStructure);
        }

        #[test]
        #[cfg(feature = "local_nodes_pool")]
        fn indy_build_get_schema_requests_works_for_invalid_data_json() {
            let identifier = "identifier";
            let data = r#"{"name":"name"}"#;

            let res = LedgerUtils::build_get_schema_request(identifier, identifier, data);
            assert!(res.is_err());
            assert_eq!(res.unwrap_err(), ErrorCode::CommonInvalidStructure);
        }

        #[test]
        #[cfg(feature = "local_nodes_pool")]
        fn indy_schema_request_works_for_unknown_did() {
            TestUtils::cleanup_storage();

            let pool_name = "indy_schema_request_works_for_unknown_did";

            let pool_handle = PoolUtils::create_and_open_pool_ledger_config(pool_name).unwrap();
            let wallet_handle = WalletUtils::create_and_open_wallet(pool_name, None).unwrap();

            let (my_did, _, _) = SignusUtils::create_my_did(wallet_handle, r#"{"seed":"00000000000000000000000000000My3"}"#).unwrap();

            let schema_data = "{\"name\":\"gvt2\",\
                                \"version\":\"2.0\",\
                                \"keys\": [\"name\", \"male\"]}";
            let schema_request = LedgerUtils::build_schema_request(&my_did.clone(), schema_data).unwrap();

            let res = LedgerUtils::sign_and_submit_request(pool_handle, wallet_handle, &my_did, &schema_request);
            assert!(res.is_err());
            assert_eq!(res.unwrap_err(), ErrorCode::LedgerInvalidTransaction);

            TestUtils::cleanup_storage();
        }

        #[test]
        #[cfg(feature = "local_nodes_pool")]
        fn indy_get_schema_request_works_for_unknown_name() {
            TestUtils::cleanup_storage();

            let pool_name = "indy_get_schema_request_works_for_unknown_name";

            let pool_handle = PoolUtils::create_and_open_pool_ledger_config(pool_name).unwrap();
            let wallet_handle = WalletUtils::create_and_open_wallet(pool_name, None).unwrap();

            let (my_did, _, _) = SignusUtils::create_and_store_my_did(wallet_handle, Some("00000000000000000000000000000My1")).unwrap();

            let get_schema_data = "{\"name\":\"schema_name\",\"version\":\"2.0\"}";
            let get_schema_request = LedgerUtils::build_get_schema_request(&my_did.clone(), &my_did.clone(), get_schema_data).unwrap();
            ;

            let get_schema_response = PoolUtils::send_request(pool_handle, &get_schema_request).unwrap();
            let get_schema_response: Reply<GetSchemaReplyResult> = serde_json::from_str(&get_schema_response).unwrap();
            assert!(get_schema_response.result.data.is_none());

            TestUtils::cleanup_storage();
        }
    }

    mod node_requests {
        use super::*;

        #[test]
        fn indy_build_node_request_works_for_missed_field_in_data_json() {
            let identifier = "identifier";
            let dest = "dest";
            let data = r#"{"node_ip":"10.0.0.100", "node_port": 1, "client_ip": "10.0.0.100", "client_port": 1}"#;

            let res = LedgerUtils::build_node_request(identifier, dest, data);
            assert!(res.is_err());
            assert_eq!(res.unwrap_err(), ErrorCode::CommonInvalidStructure);
        }

        #[test]
        fn indy_build_node_request_works_for_wrong_service() {
            let identifier = "identifier";
            let dest = "dest";
            let data = r#"{"node_ip":"10.0.0.100", "node_port": 1, "client_ip": "10.0.0.100", "client_port": 1, "alias":"some", "services": ["SERVICE"]}"#;

            let res = LedgerUtils::build_node_request(identifier, dest, data);
            assert!(res.is_err());
            assert_eq!(res.unwrap_err(), ErrorCode::CommonInvalidStructure);
        }

        #[test]
        #[cfg(feature = "local_nodes_pool")]
        fn indy_send_node_request_works_for_wrong_role() {
            TestUtils::cleanup_storage();
            let pool_name = "indy_send_node_request_works_for_wrong_role";

            let pool_handle = PoolUtils::create_and_open_pool_ledger_config(pool_name).unwrap();
            let wallet_handle = WalletUtils::create_and_open_wallet(pool_name, None).unwrap();

            let (my_did, _, _) = SignusUtils::create_and_store_my_did(wallet_handle, Some("000000000000000000000000Trustee1")).unwrap();

            let node_data = "{\"node_ip\":\"10.0.0.100\",\
                              \"node_port\":9710, \
                              \"client_ip\":\"10.0.0.100\",\
                              \"client_port\":9709, \
                              \"alias\":\"Node5\", \
                              \"services\": [\"VALIDATOR\"]}";
            let node_request = LedgerUtils::build_node_request(&my_did.clone(), &my_did.clone(), node_data).unwrap();

            let res: Result<String, ErrorCode> = LedgerUtils::sign_and_submit_request(pool_handle, wallet_handle, &my_did, &node_request);
            assert!(res.is_err());
            assert_eq!(res.unwrap_err(), ErrorCode::LedgerInvalidTransaction);

            TestUtils::cleanup_storage();
        }

        #[test]
        #[cfg(feature = "local_nodes_pool")]
        fn indy_submit_node_request_works_for_already_has_node() {
            TestUtils::cleanup_storage();
            let pool_name = "indy_submit_node_request_works_for_already_has_node";

            let pool_handle = PoolUtils::create_and_open_pool_ledger_config(pool_name).unwrap();
            let wallet_handle = WalletUtils::create_and_open_wallet(pool_name, None).unwrap();

            let (my_did, _, _) = SignusUtils::create_and_store_my_did(wallet_handle, Some("000000000000000000000000Steward1")).unwrap();

            let node_data = "{\"node_ip\":\"10.0.0.100\",\
                              \"node_port\":9710, \
                              \"client_ip\":\"10.0.0.100\",\
                              \"client_port\":9709, \
                              \"alias\":\"Node5\", \
                              \"services\": [\"VALIDATOR\"]}";
            let node_request = LedgerUtils::build_node_request(&my_did.clone(), &my_did.clone(), node_data).unwrap();

            let res: Result<String, ErrorCode> = LedgerUtils::sign_and_submit_request(pool_handle, wallet_handle, &my_did, &node_request);
            assert!(res.is_err());
            assert_eq!(res.unwrap_err(), ErrorCode::LedgerInvalidTransaction);

            TestUtils::cleanup_storage();
        }
    }

    mod claim_def_requests {
        use super::*;

        #[test]
        fn indy_build_claim_def_request_works_for_invalid_data_json() {
            TestUtils::cleanup_storage();

            let identifier = "identifier";
            let signature_type = "CL";
            let schema_seq_no = 1;
            let data = r#"{"primary":{"n":"1","s":"2","rms":"3","r":{"name":"1"}}}"#;

            let res = LedgerUtils::build_claim_def_txn(identifier, schema_seq_no, signature_type, data);
            assert!(res.is_err());
            assert_eq!(res.unwrap_err(), ErrorCode::CommonInvalidStructure);
        }
    }
}<|MERGE_RESOLUTION|>--- conflicted
+++ resolved
@@ -702,13 +702,7 @@
 
             let get_schema_response: Reply<GetSchemaReplyResult> = serde_json::from_str(&get_schema_response).unwrap();
 
-<<<<<<< HEAD
             let claim_def_json = AnoncredsUtils::get_gvt_claim_def();
-=======
-            let claim_def_json = AnoncredsUtils::issuer_create_claim_definition(wallet_handle, &my_did.clone(),
-                                                                                &serde_json::to_string(&get_schema_response.result).unwrap(), None, false).unwrap();
-            info!("claim_def_json {:}", claim_def_json);
->>>>>>> cada1612
 
             let claim_def: ClaimDefinition = serde_json::from_str(&claim_def_json).unwrap();
             let claim_def_data = ClaimDefinitionData {
