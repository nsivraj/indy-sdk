--- conflicted
+++ resolved
@@ -1,10 +1,6 @@
 ﻿using System;
 
-<<<<<<< HEAD
-namespace Hyperledger.Indy.Sdk
-=======
 namespace Hyperledger.Indy
->>>>>>> ae1bc1fe
 {
     /// <summary>
     /// Exception indicating a problem originating from the Indy SDK.
