--- conflicted
+++ resolved
@@ -18,13 +18,7 @@
 
 	@Test
 	public void testCreateWalletWorksForPlugged() throws Exception {
-<<<<<<< HEAD
-		Wallet.registerWalletType("inmem", new InMemWalletType()).get();
-=======
-		WalletTypeInmem.getInstance().clear();
-
->>>>>>> f90b2f9d
-		Wallet.createWallet("default", "createWalletWorks", "default", null, null).get();
+		Wallet.createWallet("default", "createWalletWorks", "inmem", null, null).get();
 	}
 
 	@Test
