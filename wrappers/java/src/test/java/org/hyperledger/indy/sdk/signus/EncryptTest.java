--- conflicted
+++ resolved
@@ -21,21 +21,7 @@
 
 	@Before
 	public void before() throws Exception {
-<<<<<<< HEAD
-		String poolName = PoolUtils.createPoolLedgerConfig();
-
-		pool = Pool.openPoolLedger(poolName, "{}").get();
-
-		Wallet.createWallet(poolName, walletName, "default", null, null).get();
-		wallet = Wallet.openWallet(walletName, null, null).get();
-
-		SignusJSONParameters.CreateAndStoreMyDidJSONParameter didJson =
-				new SignusJSONParameters.CreateAndStoreMyDidJSONParameter(null, TRUSTEE_SEED, null, false);
-
-		CreateAndStoreMyDidResult result = Signus.createAndStoreMyDid(wallet, didJson.toJson()).get();
-=======
 		CreateAndStoreMyDidResult result = Signus.createAndStoreMyDid(wallet, TRUSTEE_IDENTITY_JSON).get();
->>>>>>> 84d0cdb2
 		trusteeDid = result.getDid();
 		trusteeVerkey = result.getVerkey();
 
@@ -66,13 +52,8 @@
 	}
 
 	@Test
-<<<<<<< HEAD
-	public void testAEncryptWorksForGetNymFromLedger() throws Exception {
-		SignusResults.EncryptResult encryptResult = Signus.encrypt(wallet, pool, trusteeDid, did, msg).get();
-=======
 	public void testEncryptWorksForGetNymFromLedger() throws Exception {
 		SignusResults.EncryptResult encryptResult = Signus.encrypt(wallet, pool, trusteeDid, did, MESSAGE).get();
->>>>>>> 84d0cdb2
 		assertNotNull(encryptResult);
 	}
 
@@ -92,10 +73,6 @@
 		thrown.expect(ExecutionException.class);
 		thrown.expectCause(new ErrorCodeMatcher(ErrorCode.CommonInvalidState));
 
-<<<<<<< HEAD
-		Signus.encrypt(wallet, pool, did, "8wZcEriaNLNKtteJvx7f8i", msg).get();
-=======
 		Signus.encrypt(wallet, pool, trusteeDid, DID1, MESSAGE).get();
->>>>>>> 84d0cdb2
 	}
 }