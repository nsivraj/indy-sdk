--- conflicted
+++ resolved
@@ -81,10 +81,6 @@
 		String poolName = "default";
 		String walletName = "wallet";
 
-<<<<<<< HEAD
-		Wallet.registerWalletType(type, new InMemWalletType()).get();
-=======
->>>>>>> f90b2f9d
 		Wallet.createWallet(poolName, walletName, type, null, null).get();
 		Wallet.deleteWallet(walletName, null).get();
 		Wallet.createWallet(poolName, walletName, type, null, null).get();
