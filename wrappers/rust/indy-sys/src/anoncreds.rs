--- conflicted
+++ resolved
@@ -95,19 +95,14 @@
                                       cb: Option<ResponseStringCB>) -> Error;
 
     #[no_mangle]
-<<<<<<< HEAD
-    pub fn indy_prover_delete_credential(command_handle: Handle,
-                                         wallet_handle: Handle,
+    pub fn indy_prover_delete_credential(command_handle: CommandHandle,
+                                         wallet_handle: WalletHandle,
                                          cred_id: CString,
                                          cb: Option<ResponseEmptyCB>) -> Error;
 
     #[no_mangle]
-    pub fn indy_prover_get_credentials(command_handle: Handle,
-                                       wallet_handle: Handle,
-=======
     pub fn indy_prover_get_credentials(command_handle: CommandHandle,
                                        wallet_handle: WalletHandle,
->>>>>>> 7eea7003
                                        filter_json: CString,
                                        cb: Option<ResponseStringCB>) -> Error;
 
