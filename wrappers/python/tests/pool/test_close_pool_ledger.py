--- conflicted
+++ resolved
@@ -7,21 +7,13 @@
 
 @pytest.mark.asyncio
 async def test_close_pool_ledger_works(cleanup_storage):
-<<<<<<< HEAD
-    handle = await pool.create_and_open_pool_ledger("close_pool_ledger_works")
-=======
     handle = await pool.create_and_open_pool_ledger("pool_1")
->>>>>>> f05b3c32
     await close_pool_ledger(handle)
 
 
 @pytest.mark.asyncio
 async def test_close_pool_ledger_works_for_twice(cleanup_storage):
-<<<<<<< HEAD
-    handle = await pool.create_and_open_pool_ledger("close_pool_ledger_works_for_twice")
-=======
     handle = await pool.create_and_open_pool_ledger("pool_1")
->>>>>>> f05b3c32
     await close_pool_ledger(handle)
 
     with pytest.raises(IndyError) as e:
@@ -31,17 +23,9 @@
 
 @pytest.mark.asyncio
 async def test_close_pool_ledger_works_for_reopen_after_close(cleanup_storage):
-<<<<<<< HEAD
-    pool_name = "close_pool_ledger_works_for_reopen_after_close"
-    handle = await pool.create_and_open_pool_ledger(pool_name)
-    await close_pool_ledger(handle)
-    handle = await open_pool_ledger(pool_name, None)
-    assert handle is not None
-=======
     handle = await pool.create_and_open_pool_ledger("pool_1")
     await close_pool_ledger(handle)
     handle = await open_pool_ledger("pool_1", None)
     assert handle is not None
     await close_pool_ledger(handle)
->>>>>>> f05b3c32
 
