//
//  Ledger.m
//  Indy-demo
//
//  Created by Anastasia Tarasova on 02.06.17.
//  Copyright © 2017 Kirill Neznamov. All rights reserved.
//

#import <XCTest/XCTest.h>
#import "PoolUtils.h"
#import "TestUtils.h"
#import "WalletUtils.h"
#import "DidUtils.h"
#import "LedgerUtils.h"
#import "AnoncredsUtils.h"
#import <Indy/Indy.h>
#import "NSDictionary+JSON.h"

@interface LedgerHignCases : XCTestCase

@end

@implementation LedgerHignCases

- (void)setUp {
    [super setUp];
    // Put setup code here. This method is called before the invocation of each test method in the class.
}

- (void)tearDown {
    // Put teardown code here. This method is called after the invocation of each test method in the class.
    [super tearDown];
}

- (void)testSendRequestWorksForInvalidPoolHandle {
    [TestUtils cleanupStorage];
    NSString *poolName = @"indy_send_request_works_for_invalid_pool_handle";
    NSError *ret;

    // 1. Obtain pool handle
    IndyHandle poolHandle = 0;
    ret = [[PoolUtils sharedInstance] createAndOpenPoolLedgerWithPoolName:poolName
                                                               poolHandle:&poolHandle];
    XCTAssertEqual(ret.code, Success, @"PoolUtils::createAndOpenPoolLedgerWithPoolName() failed");

    // 2. Obtain wallet handle
    IndyHandle walletHandle = 0;
    ret = [[WalletUtils sharedInstance] createAndOpenWalletWithPoolName:poolName
                                                                  xtype:nil
                                                                 handle:&walletHandle];
    XCTAssertEqual(ret.code, Success, @"WalletUtils::createAndOpenWalletWithPoolName() failed");

    // 3. Obtain my DID

    NSString *myDidJson = [NSString stringWithFormat:@"{"\
                            "\"seed\":\"000000000000000000000000Trustee1\"," \
                            "\"cid\":true" \
                            "}"];
    NSString *myDid = nil;
    ret = [[DidUtils sharedInstance] createMyDidWithWalletHandle:walletHandle
                                                       myDidJson:myDidJson
                                                        outMyDid:&myDid
                                                     outMyVerkey:nil];
    XCTAssertEqual(ret.code, Success, @"DidUtils::createMyDidWithWalletHandle() failed");

    // 4. Build GET NYM Request

    NSString *getNymRequest;
    ret = [[LedgerUtils sharedInstance] buildGetNymRequestWithSubmitterDid:myDid
                                                                 targetDid:myDid
                                                                outRequest:&getNymRequest];
    XCTAssertEqual(ret.code, Success, @"LedgerUtils::buildGetNymRequestWithSubmitterDid() failed");
    NSLog(@"getNymRequest: %@", getNymRequest);

    // 5. Send request using invalid pool handle

    IndyHandle invalidPoolHandle = poolHandle + 1;
    NSString *getNymResponse;
    ret = [[PoolUtils sharedInstance] sendRequestWithPoolHandle:invalidPoolHandle
                                                        request:getNymRequest
                                                       response:&getNymResponse];
    XCTAssertEqual(ret.code, PoolLedgerInvalidPoolHandle, @"PoolUtils::sendRequestWithPoolHandle() returned invalid error");
    NSLog(@"getNymResponse: %@", getNymResponse);

    [[PoolUtils sharedInstance] closeHandle:poolHandle];
    [TestUtils cleanupStorage];
}

- (void)testSignAndSubmitRequestWorksForInvalidPoolHandle {
    [TestUtils cleanupStorage];
    NSString *poolName = @"indy_sign_and_submit_request_works_for_invalid_pool_handle";
    NSError *ret;

    // 1. Obtain pool handle
    IndyHandle poolHandle = 0;
    ret = [[PoolUtils sharedInstance] createAndOpenPoolLedgerWithPoolName:poolName
                                                               poolHandle:&poolHandle];
    XCTAssertEqual(ret.code, Success, @"PoolUtils::createAndOpenPoolLedgerWithPoolName() failed");

    // 2. Obtain wallet handle
    IndyHandle walletHandle = 0;
    ret = [[WalletUtils sharedInstance] createAndOpenWalletWithPoolName:poolName
                                                                  xtype:nil
                                                                 handle:&walletHandle];
    XCTAssertEqual(ret.code, Success, @"WalletUtils::createAndOpenWalletWithPoolName() failed");

    // 3. Obtain trustee DID

    NSString *trusteeDidJson = [NSString stringWithFormat:@"{"\
                                 "\"seed\":\"000000000000000000000000Trustee1\"," \
                                 "\"cid\":true" \
                                 "}"];
    NSString *trusteeDid = nil;
    ret = [[DidUtils sharedInstance] createMyDidWithWalletHandle:walletHandle
                                                       myDidJson:trusteeDidJson
                                                        outMyDid:&trusteeDid
                                                     outMyVerkey:nil];
    XCTAssertEqual(ret.code, Success, @"DidUtils::createMyDidWithWalletHandle() failed");
    NSLog(@"trusteeDid: %@", trusteeDid);

    // 4. Obtain my DID

    NSString *myDidJson = [NSString stringWithFormat:@"{"\
                            "\"seed\":\"00000000000000000000000000000My1\"" \
                            "}"];
    NSString *myDid = nil;

    ret = [[DidUtils sharedInstance] createMyDidWithWalletHandle:walletHandle
                                                       myDidJson:myDidJson
                                                        outMyDid:&myDid
                                                     outMyVerkey:nil];
    XCTAssertEqual(ret.code, Success, @"DidUtils::createMyDidWithWalletHandle() failed");
    NSLog(@"myDid: %@", myDid);


    // 5. Build NYM Request

    NSString *nymRequest;
    ret = [[LedgerUtils sharedInstance] buildNymRequestWithSubmitterDid:trusteeDid
                                                              targetDid:myDid
                                                                 verkey:nil
                                                                  alias:nil
                                                                   role:nil
                                                             outRequest:&nymRequest];
    XCTAssertEqual(ret.code, Success, @"LedgerUtils::buildGetNymRequestWithSubmitterDid() failed");
    NSLog(@"nymRequest: %@", nymRequest);

    // 6. Send and submit request using invalid pool handle

    IndyHandle invalidPoolHandle = poolHandle + 1;
    NSString *nymResponse;
    ret = [[LedgerUtils sharedInstance] signAndSubmitRequestWithPoolHandle:invalidPoolHandle
                                                              walletHandle:walletHandle
                                                              submitterDid:trusteeDid
                                                               requestJson:nymRequest outResponseJson:&nymResponse];
    XCTAssertEqual(ret.code, PoolLedgerInvalidPoolHandle, @"PoolUtils::sendRequestWithPoolHandle() returned invalid error");
    NSLog(@"nymResponse: %@", nymResponse);

    [[PoolUtils sharedInstance] closeHandle:poolHandle];
    [TestUtils cleanupStorage];
}

- (void)testSignAndSubmitRequestWorksForInvalidWalletHandle {
    [TestUtils cleanupStorage];
    NSString *poolName = @"indy_sign_and_submit_request_works_for_invalid_wallet_handle";
    NSError *ret;

    // 1. Obtain pool handle
    IndyHandle poolHandle = 0;
    ret = [[PoolUtils sharedInstance] createAndOpenPoolLedgerWithPoolName:poolName
                                                               poolHandle:&poolHandle];
    XCTAssertEqual(ret.code, Success, @"PoolUtils::createAndOpenPoolLedgerWithPoolName() failed");

    // 2. Obtain wallet handle
    IndyHandle walletHandle = 0;
    ret = [[WalletUtils sharedInstance] createAndOpenWalletWithPoolName:poolName
                                                                  xtype:nil
                                                                 handle:&walletHandle];
    XCTAssertEqual(ret.code, Success, @"WalletUtils::createAndOpenWalletWithPoolName() failed");

    // 3. Obtain trustee DID

    NSString *trusteeDidJson = [NSString stringWithFormat:@"{"\
                                 "\"seed\":\"000000000000000000000000Trustee1\"," \
                                 "\"cid\":true" \
                                 "}"];
    NSString *trusteeDid = nil;
    ret = [[DidUtils sharedInstance] createMyDidWithWalletHandle:walletHandle
                                                       myDidJson:trusteeDidJson
                                                        outMyDid:&trusteeDid
                                                     outMyVerkey:nil];
    XCTAssertEqual(ret.code, Success, @"DidUtils::createMyDidWithWalletHandle() failed");
    NSLog(@"trusteeDid: %@", trusteeDid);

    // 4. Obtain my DID

    NSString *myDidJson = [NSString stringWithFormat:@"{"\
                            "\"seed\":\"00000000000000000000000000000My1\"" \
                            "}"];
    NSString *myDid = nil;

    ret = [[DidUtils sharedInstance] createMyDidWithWalletHandle:walletHandle
                                                       myDidJson:myDidJson
                                                        outMyDid:&myDid
                                                     outMyVerkey:nil];
    XCTAssertEqual(ret.code, Success, @"DidUtils::createMyDidWithWalletHandle() failed");
    NSLog(@"myDid: %@", myDid);


    // 5. Build NYM Request

    NSString *nymRequest;
    ret = [[LedgerUtils sharedInstance] buildNymRequestWithSubmitterDid:trusteeDid
                                                              targetDid:myDid
                                                                 verkey:nil
                                                                  alias:nil
                                                                   role:nil
                                                             outRequest:&nymRequest];
    XCTAssertEqual(ret.code, Success, @"LedgerUtils::buildGetNymRequestWithSubmitterDid() failed");
    NSLog(@"nymRequest: %@", nymRequest);

    // 6. Send and submit request using invalid wallet handle

    IndyHandle invalidWalletHandle = walletHandle + 1;
    NSString *nymResponse;
    ret = [[LedgerUtils sharedInstance] signAndSubmitRequestWithPoolHandle:poolHandle
                                                              walletHandle:invalidWalletHandle
                                                              submitterDid:trusteeDid
                                                               requestJson:nymRequest outResponseJson:&nymResponse];
    XCTAssertEqual(ret.code, WalletInvalidHandle, @"PoolUtils::sendRequestWithPoolHandle() returned invalid error");
    NSLog(@"nymResponse: %@", nymResponse);

    [[PoolUtils sharedInstance] closeHandle:poolHandle];
    [TestUtils cleanupStorage];
}

//- (void)testSignAndSubmitRequestWorksForNotFoundSigner
//{
//    [TestUtils cleanupStorage];
//    NSString *poolName = @"indy_sign_and_submit_request_works_for_not_found_signer";
//    NSString *walletName = @"wallet1";
//    NSString *xtype = @"default";
//    NSError *ret;
//    
//    // 1. Obtain pool handle
//    IndyHandle poolHandle = 0;
//    ret = [[PoolUtils sharedInstance] createAndOpenPoolLedgerWithPoolName:poolName
//                                                                 poolHandle:&poolHandle];
//    XCTAssertEqual(ret.code, Success, @"PoolUtils::createAndOpenPoolLedgerWithPoolName() failed");
//    
//    // 2. Obtain wallet handle
//    IndyHandle walletHandle = 0;
//    ret = [[WalletUtils sharedInstance] createAndOpenWalletWithPoolName:poolName
//                                                             walletName:walletName
//                                                                  xtype:xtype
//                                                                 handle:&walletHandle];
//    XCTAssertEqual(ret.code, Success, @"WalletUtils::createAndOpenWalletWithPoolName() failed");
//    
//    // 3. Obtain my DID
//    
//    NSString * myDidJson = [NSString stringWithFormat:@"{"\
//                            "\"seed\":\"00000000000000000000000000000My1\"" \
//                            "}"];
//    NSString *myDid = nil;
//    
//    ret = [[DidUtils sharedInstance] createMyDidWithWalletHandle:walletHandle
//                                                          myDidJson:myDidJson
//                                                           outMyDid:&myDid
//                                                        outMyVerkey:nil];
//                                                            ];
//    XCTAssertEqual(ret.code, Success, @"DidUtils::createMyDidWithWalletHandle() failed");
//    NSLog(@"myDid: %@", myDid);
//    
//    
//    // 4. Build NYM Request
//    
//    NSString *trusteeDid = @"some_trustee_did";
//    NSString *nymRequest;
//    ret = [[LedgerUtils sharedInstance] buildNymRequestWithSubmitterDid:trusteeDid
//                                                              targetDid:myDid
//                                                                 verkey:nil
//                                                                  alias:nil
//                                                                   role:nil
//                                                             outRequest:&nymRequest];
//    XCTAssertEqual(ret.code, Success, @"LedgerUtils::buildGetNymRequestWithSubmitterDid() failed");
//    NSLog(@"nymRequest: %@", nymRequest);
//    
//    // 5. Sign and submit request
//    
//    NSString *nymResponse;
//    ret = [[LedgerUtils sharedInstance] signAndSubmitRequestWithPoolHandle:poolHandle
//                                                              walletHandle:walletHandle
//                                                              submitterDid:trusteeDid
//                                                               requestJson:nymRequest
//                                                           outResponseJson:&nymResponse];
//    XCTAssertEqual(ret.code, WalletNotFoundError, @"PoolUtils::signAndSubmitRequestWithPoolHandle() returned invalid error");
//    NSLog(@"nymResponse: %@", nymResponse);
//    
//    [TestUtils cleanupStorage];
//}

- (void)testSignAndSubmitRequestWorksForIncompatibleWalletAndPool {
    [TestUtils cleanupStorage];
    NSString *poolName1 = [TestUtils pool];
    NSString *poolName2 = @"pool2";
    NSError *ret;

    // 1. Obtain pool handle
    IndyHandle poolHandle = 0;
    ret = [[PoolUtils sharedInstance] createAndOpenPoolLedgerWithPoolName:poolName1
                                                               poolHandle:&poolHandle];
    XCTAssertEqual(ret.code, Success, @"PoolUtils::createAndOpenPoolLedgerWithPoolName() failed");

    // 2. Obtain wallet handle
    IndyHandle walletHandle = 0;
    ret = [[WalletUtils sharedInstance] createAndOpenWalletWithPoolName:poolName2
                                                                  xtype:nil
                                                                 handle:&walletHandle];
    XCTAssertEqual(ret.code, Success, @"WalletUtils::createAndOpenWalletWithPoolName() failed");

    // 3. Obtain my DID

    NSString *myDidJson = [NSString stringWithFormat:@"{"\
                            "\"seed\":\"00000000000000000000000000000My1\"" \
                            "}"];
    NSString *myDid = nil;

    ret = [[DidUtils sharedInstance] createMyDidWithWalletHandle:walletHandle
                                                       myDidJson:myDidJson
                                                        outMyDid:&myDid
                                                     outMyVerkey:nil];
    XCTAssertEqual(ret.code, Success, @"DidUtils::createMyDidWithWalletHandle() failed");

    // 4. Obtain trustee did
    NSString *trusteeDidJson = [NSString stringWithFormat:@"{"\
                            "\"seed\":\"000000000000000000000000Trustee1\"," \
                            "\"cid\":true"\
                            "}"];
    NSString *trusteeDid = nil;

    ret = [[DidUtils sharedInstance] createMyDidWithWalletHandle:walletHandle
                                                       myDidJson:trusteeDidJson
                                                        outMyDid:&trusteeDid
                                                     outMyVerkey:nil];
    XCTAssertEqual(ret.code, Success, @"DidUtils::createMyDidWithWalletHandle() failed");


    // 4. Build NYM Request
    NSString *nymRequest;
    ret = [[LedgerUtils sharedInstance] buildNymRequestWithSubmitterDid:trusteeDid
                                                              targetDid:myDid
                                                                 verkey:nil
                                                                  alias:nil
                                                                   role:nil
                                                             outRequest:&nymRequest];
    XCTAssertEqual(ret.code, Success, @"LedgerUtils::buildGetNymRequestWithSubmitterDid() failed");
    NSLog(@"nymRequest: %@", nymRequest);


    // 5. Sign and submit request

    NSString *nymResponse;
    ret = [[LedgerUtils sharedInstance] signAndSubmitRequestWithPoolHandle:poolHandle
                                                              walletHandle:walletHandle
                                                              submitterDid:trusteeDid
                                                               requestJson:nymRequest
                                                           outResponseJson:&nymResponse];
    XCTAssertEqual(ret.code, WalletIncompatiblePoolError, @"PoolUtils::signAndSubmitRequestWithPoolHandle() returned invalid error");
    NSLog(@"nymResponse: %@", nymResponse);

    [[PoolUtils sharedInstance] closeHandle:poolHandle];
    [TestUtils cleanupStorage];
}

- (void)testSubmitRequestWorks {
    [TestUtils cleanupStorage];
    NSString *poolName = @"test_submit_tx";
    NSError *ret;

    // 1. Obtain pool handle
    IndyHandle poolHandle = 0;
    ret = [[PoolUtils sharedInstance] createAndOpenPoolLedgerWithPoolName:poolName
                                                               poolHandle:&poolHandle];
    XCTAssertEqual(ret.code, Success, @"PoolUtils::createAndOpenPoolLedgerWithPoolName failed");

    NSString *request = [NSString stringWithFormat:@"{"
            "\"reqId\":1491566332010860,"
            "\"identifier\":\"Th7MpTaRZVRYnPiabds81Y\","
            "\"operation\":{"
            "\"type\":\"105\","
            "\"dest\":\"Th7MpTaRZVRYnPiabds81Y\"},"
            "\"signature\":\"4o86XfkiJ4e2r3J6Ufoi17UU3W5Zi9sshV6FjBjkVw4sgEQFQov9dxqDEtLbAJAWffCWd5KfAk164QVo7mYwKkiV\""
            "}"];

    NSString *responseJson;
    ret = [[PoolUtils sharedInstance] sendRequestWithPoolHandle:poolHandle
                                                        request:request
                                                       response:&responseJson];
    XCTAssertEqual(ret.code, Success, @"PoolUtils::sendRequest() failed!");
    NSLog(@"responseJson: %@", responseJson);

    NSDictionary *actualReply = [NSDictionary fromString:responseJson];

    NSDictionary *actualData = [NSDictionary fromString:actualReply[@"result"][@"data"]];
    XCTAssertTrue([actualReply[@"op"] isEqualToString:@"REPLY"], @"Wrong actualReply[op]");
    XCTAssertTrue([actualReply[@"result"][@"reqId"] isEqualToValue:@(1491566332010860)], @"Wrong actualReply[reqId]");

    XCTAssertTrue([actualData[@"dest"] isEqualToString:@"Th7MpTaRZVRYnPiabds81Y"], @"Wrong actualData[dest]");
    XCTAssertTrue([actualData[@"identifier"] isEqualToString:@"V4SGRU86Z58d6TV7PBUe6f"], @"Wrong actualData[identifier]");
    XCTAssertTrue([actualData[@"role"] isEqualToString:@"2"], @"Wrong actualData[role]");
    XCTAssertTrue([actualData[@"verkey"] isEqualToString:@"~7TYfekw4GUagBnBVCqPjiC"], @"Wrong actualData[verkey]");

    XCTAssertTrue([actualReply[@"result"][@"identifier"] isEqualToString:@"Th7MpTaRZVRYnPiabds81Y"], @"Wrong actualReply[identifier]");
    XCTAssertTrue([actualReply[@"result"][@"dest"] isEqualToString:@"Th7MpTaRZVRYnPiabds81Y"], @"Wrong dest");

    [[PoolUtils sharedInstance] closeHandle:poolHandle];
    [TestUtils cleanupStorage];
}

- (void)testSignAndSubmitRequestWorks {
    [TestUtils cleanupStorage];

    NSError *ret;
    NSString *poolName = @"indy_sign_and_submit_request_works";

    // 1. create and open pool
    IndyHandle poolHandle = 0;
    ret = [[PoolUtils sharedInstance] createAndOpenPoolLedgerWithPoolName:poolName
                                                               poolHandle:&poolHandle];
    XCTAssertEqual(ret.code, Success, @"PoolUtils::createAndOpenPoolLedgerWithPoolName() failed!");

    // 2. create and open wallet
    IndyHandle walletHandle = 0;
    ret = [[WalletUtils sharedInstance] createAndOpenWalletWithPoolName:poolName
                                                                  xtype:nil
                                                                 handle:&walletHandle];
    XCTAssertEqual(ret.code, Success, @"WalletUtils::createAndOpenWalletWithPoolName() failed!");

    // 3. create and store my did
    NSString *myDid;
    ret = [[DidUtils sharedInstance] createAndStoreMyDidWithWalletHandle:walletHandle
                                                                    seed:nil
                                                                outMyDid:&myDid
                                                             outMyVerkey:nil];
    XCTAssertEqual(ret.code, Success, @"DidUtils::createAndStoreMyDid() failed!");

    // 4. create and store trustee did
    NSString *trusteeDid;
    ret = [[DidUtils sharedInstance] createAndStoreMyDidWithWalletHandle:walletHandle
                                                                    seed:@"000000000000000000000000Trustee1"
                                                                outMyDid:&trusteeDid
                                                             outMyVerkey:nil];
    XCTAssertEqual(ret.code, Success, @"DidUtils::createAndStoreMyDid() failed!");

    // 5. Build nym request
    NSString *nymRequest;
    ret = [[LedgerUtils sharedInstance] buildNymRequestWithSubmitterDid:trusteeDid
                                                              targetDid:myDid
                                                                 verkey:nil
                                                                  alias:nil
                                                                   role:nil
                                                             outRequest:&nymRequest];
    XCTAssertEqual(ret.code, Success, @"LedgerUtils::buildNymRequestWithSubmitterDid() failed!");

    // 6. sign and submit nym request
    NSString *nymResponceJson;
    ret = [[LedgerUtils sharedInstance] signAndSubmitRequestWithPoolHandle:poolHandle
                                                              walletHandle:walletHandle
                                                              submitterDid:trusteeDid
                                                               requestJson:nymRequest
                                                           outResponseJson:&nymResponceJson];
    XCTAssertEqual(ret.code, Success, @"LedgerUtils::signAndSubmitRequestWithPoolHandle() failed!");

    [[PoolUtils sharedInstance] closeHandle:poolHandle];
    [TestUtils cleanupStorage];
}

// MARK: - Sign Request

- (void)testSignRequestWorks {
    [TestUtils cleanupStorage];
    NSError *ret;
    // 1. create and open wallet

    IndyHandle walletHandle = 0;
    ret = [[WalletUtils sharedInstance] createAndOpenWalletWithPoolName:[TestUtils pool]
                                                                  xtype:nil
                                                                 handle:&walletHandle];
    XCTAssertEqual(ret.code, Success, @"WalletUtils::createAndOpenWalletWithPoolName() failed!");

    // 2. Create and store my did
    NSString *myDid;
    ret = [[DidUtils sharedInstance] createAndStoreMyDidWithWalletHandle:walletHandle
                                                                    seed:@"000000000000000000000000Trustee1"
                                                                outMyDid:&myDid
                                                             outMyVerkey:nil];
    XCTAssertEqual(ret.code, Success, @"DidUtils::createAndStoreMyDid() failed!");

    NSString *message = @"{"
            "\"reqId\":1496822211362017764,"
            "\"identifier\":\"GJ1SzoWzavQYfNL9XkaJdrQejfztN4XqdsiV4ct3LXKL\","
            "\"operation\":{"
            "\"type\":\"1\","
            "\"dest\":\"VsKV7grR1BUE29mG2Fm2kX\","
            "\"verkey\":\"GjZWsBLgZCR18aL468JAT7w9CZRiBnpxUPPgyQxh4voa\""
            "}"
            "}";

    NSMutableDictionary *expectedSignature = [NSMutableDictionary new];
    expectedSignature[@"signature"] = @"65hzs4nsdQsTUqLCLy2qisbKLfwYKZSWoyh1C6CU59p5pfG3EHQXGAsjW4Qw4QdwkrvjSgQuyv8qyABcXRBznFKW";

    // 3. Sign Request

    NSString *resultJson;
    ret = [[LedgerUtils sharedInstance] signRequestWithWalletHandle:walletHandle
                                                       submitterdid:myDid
                                                        requestJson:message
                                                         resultJson:&resultJson];

    NSDictionary *result = [NSDictionary fromString:resultJson];
    XCTAssertTrue([result contains:expectedSignature], @"Wrong Result Json!");

    [TestUtils cleanupStorage];
}

- (void)testSignWorksForUnknownSigner {
    [TestUtils cleanupStorage];
    NSError *ret;

    IndyHandle walletHandle = 0;
    ret = [[WalletUtils sharedInstance] createAndOpenWalletWithPoolName:[TestUtils pool]
                                                                  xtype:nil
                                                                 handle:&walletHandle];
    XCTAssertEqual(ret.code, Success, @"WalletUtils::createAndOpenWalletWithPoolName() failed!");

    NSString *message = @"{\"reqId\":1495034346617224651}";

    ret = [[LedgerUtils sharedInstance] signRequestWithWalletHandle:walletHandle
                                                       submitterdid:@"did"
                                                        requestJson:message
                                                         resultJson:nil];
    XCTAssertEqual(ret.code, WalletNotFoundError, @"LedgerUtils::signRequestWithWalletHandle() returned wrong code!");

    [TestUtils cleanupStorage];
}

- (void)testSignRequestWorksFowInvalidMessageFormat {
    [TestUtils cleanupStorage];
    NSError *ret;

    // 1. create and open wallet
    IndyHandle walletHandle = 0;
    ret = [[WalletUtils sharedInstance] createAndOpenWalletWithPoolName:[TestUtils pool]
                                                                  xtype:nil
                                                                 handle:&walletHandle];
    XCTAssertEqual(ret.code, Success, @"WalletUtils::createAndOpenWalletWithPoolName() failed!");

    // 2. create my did
    NSString *myDid;
    ret = [[DidUtils sharedInstance] createMyDidWithWalletHandle:walletHandle
                                                       myDidJson:@"{}"
                                                        outMyDid:&myDid
                                                     outMyVerkey:nil];
    XCTAssertEqual(ret.code, Success, @"DidUtils::createMyDidWithWalletHandle() failed!");

    NSString *message = @"1495034346617224651";

    ret = [[LedgerUtils sharedInstance] signRequestWithWalletHandle:walletHandle
                                                       submitterdid:myDid
                                                        requestJson:message
                                                         resultJson:nil];
    XCTAssertEqual(ret.code, CommonInvalidStructure, @"LedgerUtils::signRequestWithWalletHandle() returned wrong code!");

    [[WalletUtils sharedInstance] closeWalletWithHandle:walletHandle];

    [TestUtils cleanupStorage];
}

- (void)testSignRequestWorksForInvalidHandle {
    [TestUtils cleanupStorage];
    NSError *ret;

    // 1. create and open wallet handle
    IndyHandle walletHandle = 0;
    ret = [[WalletUtils sharedInstance] createAndOpenWalletWithPoolName:[TestUtils pool]
                                                                  xtype:nil
                                                                 handle:&walletHandle];
    XCTAssertEqual(ret.code, Success, @"WalletUtils::createAndOpenWalletWithPoolName() returned wrong code!");

    // 2. create my did
    NSString *myDid;
    ret = [[DidUtils sharedInstance] createMyDidWithWalletHandle:walletHandle
                                                       myDidJson:@"{}"
                                                        outMyDid:&myDid
                                                     outMyVerkey:nil];
    XCTAssertEqual(ret.code, Success, @"DidUtils::createMyDidWithWalletHandle() failed!");

    NSString *message = @"{\"reqId\":1495034346617224651}";

    ret = [[LedgerUtils sharedInstance] signRequestWithWalletHandle:walletHandle + 1
                                                       submitterdid:myDid
                                                        requestJson:message
                                                         resultJson:nil];
    XCTAssertEqual(ret.code, WalletInvalidHandle, @"LedgerUtils::signRequestWithWalletHandle() returned wrong code!");

    [[WalletUtils sharedInstance] closeWalletWithHandle:walletHandle];

    [TestUtils cleanupStorage];
}

// MARK: - NYM Requests

- (void)testBuildNymRequestsWorksForOnlyRequiredFields {
    [TestUtils cleanupStorage];

    NSString *identifier = @"Th7MpTaRZVRYnPiabds81Y";
    NSString *dest = @"FYmoFw55GeQH7SRFa37dkx1d2dZ3zUF8ckg7wmL7ofN4";
    NSError *ret;

    NSString *requestJson;
    ret = [[LedgerUtils sharedInstance] buildNymRequestWithSubmitterDid:identifier
                                                              targetDid:dest
                                                                 verkey:nil
                                                                  alias:nil
                                                                   role:nil
                                                             outRequest:&requestJson];
    XCTAssertEqual(ret.code, Success, @"LedgerUtils::buildNymRequestWithSubmitterDid() failed!");

    NSDictionary *request = [NSDictionary fromString:requestJson];

    NSMutableDictionary *expectedResult = [NSMutableDictionary new];
    expectedResult[@"identifier"] = identifier;
    expectedResult[@"operation"] = [NSMutableDictionary new];
    expectedResult[@"operation"][@"type"] = @"1";
    expectedResult[@"operation"][@"dest"] = dest;

    XCTAssertTrue([request contains:expectedResult], @"Request doesn't contain expectedResult");
    [TestUtils cleanupStorage];
}

- (void)testBuildNymRequestsWorksWithOptionFields {
    [TestUtils cleanupStorage];

    NSString *identifier = @"Th7MpTaRZVRYnPiabds81Y";
    NSString *dest = @"FYmoFw55GeQH7SRFa37dkx1d2dZ3zUF8ckg7wmL7ofN4";
    NSString *verkey = @"GJ1SzoWzavQYfNL9XkaJdrQejfztN4XqdsiV4ct3LXKL";
    NSString *role = @"STEWARD";
    NSString *alias = @"some_alias";
    NSError *ret;

    NSString *requestJson;
    ret = [[LedgerUtils sharedInstance] buildNymRequestWithSubmitterDid:identifier
                                                              targetDid:dest
                                                                 verkey:verkey
                                                                  alias:alias
                                                                   role:role
                                                             outRequest:&requestJson];
    XCTAssertEqual(ret.code, Success, @"LedgerUtils::buildNymRequestWithSubmitterDid() failed!");

    NSDictionary *request = [NSDictionary fromString:requestJson];

    NSMutableDictionary *expectedResult = [NSMutableDictionary new];
    expectedResult[@"identifier"] = identifier;
    expectedResult[@"operation"] = [NSMutableDictionary new];
    expectedResult[@"operation"][@"type"] = @"1";
    expectedResult[@"operation"][@"dest"] = dest;
    expectedResult[@"operation"][@"verkey"] = verkey;
    expectedResult[@"operation"][@"alias"] = alias;
    expectedResult[@"operation"][@"role"] = @"2";

    XCTAssertTrue([request contains:expectedResult], @"Request doesn't contain expectedResult");
    [TestUtils cleanupStorage];
}

- (void)testBuildGetNymRequestWorks {
    [TestUtils cleanupStorage];
    NSString *identifier = @"Th7MpTaRZVRYnPiabds81Y";
    NSString *dest = @"FYmoFw55GeQH7SRFa37dkx1d2dZ3zUF8ckg7wmL7ofN4";

    NSMutableDictionary *expectedResult = [NSMutableDictionary new];
    expectedResult[@"identifier"] = identifier;
    expectedResult[@"operation"] = [NSMutableDictionary new];
    expectedResult[@"operation"][@"type"] = @"105";
    expectedResult[@"operation"][@"dest"] = dest;

    NSString *getNymRequestJson;
    NSError *ret = [[LedgerUtils sharedInstance] buildGetNymRequestWithSubmitterDid:identifier
                                                                          targetDid:dest
                                                                         outRequest:&getNymRequestJson];
    XCTAssertEqual(ret.code, Success, @"LedgerUtils::buildGetNymRequestWithSubmitterDid() failed!");

    NSDictionary *getNymRequest = [NSDictionary fromString:getNymRequestJson];
    XCTAssertTrue([getNymRequest contains:expectedResult], @"Request doesn't contain expectedResult");

    [TestUtils cleanupStorage];
}

- (void)testNymRequestWorksWithoutSignature {
    [TestUtils cleanupStorage];
    NSString *poolName = @"indy_nym_request_works_without_signature";
    NSError *ret;

    // 1. Obtain pool handle
    IndyHandle poolHandle = 0;
    ret = [[PoolUtils sharedInstance] createAndOpenPoolLedgerWithPoolName:poolName
                                                               poolHandle:&poolHandle];
    XCTAssertEqual(ret.code, Success, @"PoolUtils::createAndOpenPoolLedgerWithPoolName() failed");

    // 2. Obtain wallet handle
    IndyHandle walletHandle = 0;
    ret = [[WalletUtils sharedInstance] createAndOpenWalletWithPoolName:poolName
                                                                  xtype:nil
                                                                 handle:&walletHandle];
    XCTAssertEqual(ret.code, Success, @"WalletUtils::createAndOpenWalletWithPoolName() failed");

    // 3. Obtain my DID

    NSString *myDidJson = [NSString stringWithFormat:@"{"\
                            "\"seed\":\"000000000000000000000000Trustee1\"," \
                            "\"cid\":true"\
                            "}"];
    NSString *myDid = nil;

    ret = [[DidUtils sharedInstance] createMyDidWithWalletHandle:walletHandle
                                                       myDidJson:myDidJson
                                                        outMyDid:&myDid
                                                     outMyVerkey:nil];
    XCTAssertEqual(ret.code, Success, @"DidUtils::createMyDidWithWalletHandle() failed");
    NSLog(@"myDid: %@", myDid);


    // 4. Build NYM Request
    NSString *nymRequest;
    ret = [[LedgerUtils sharedInstance] buildNymRequestWithSubmitterDid:myDid
                                                              targetDid:myDid
                                                                 verkey:nil
                                                                  alias:nil
                                                                   role:nil
                                                             outRequest:&nymRequest];
    XCTAssertEqual(ret.code, Success, @"LedgerUtils::buildGetNymRequestWithSubmitterDid() failed");
    NSLog(@"nymRequest: %@", nymRequest);


    // 5. Send request

    NSString *nymResponse;
    ret = [[PoolUtils sharedInstance] sendRequestWithPoolHandle:poolHandle
                                                        request:nymRequest
                                                       response:&nymResponse];
    XCTAssertEqual(ret.code, Success, @"LedgerUtils::sendRequestWithPoolHandle() returned not Success");
    XCTAssertNotNil(nymResponse, @"nymResponse is nil!");
    NSDictionary *response = [NSDictionary fromString:nymResponse];
    XCTAssertTrue([response[@"op"] isEqualToString:@"REQNACK"], @"wrong response type");

    [[PoolUtils sharedInstance] closeHandle:poolHandle];
    [TestUtils cleanupStorage];
}

- (void)testSendGetNymRequestWorks {
    [TestUtils cleanupStorage];
    NSString *poolName = @"indy_send_get_nym_request_works";
    NSError *ret;

    // 1. Obtain pool handle
    IndyHandle poolHandle = 0;
    ret = [[PoolUtils sharedInstance] createAndOpenPoolLedgerWithPoolName:poolName
                                                               poolHandle:&poolHandle];
    XCTAssertEqual(ret.code, Success, @"PoolUtils::createAndOpenPoolLedgerWithPoolName() failed");

    // 2. Obtain wallet handle
    IndyHandle walletHandle = 0;
    ret = [[WalletUtils sharedInstance] createAndOpenWalletWithPoolName:poolName
                                                                  xtype:nil
                                                                 handle:&walletHandle];
    XCTAssertEqual(ret.code, Success, @"WalletUtils::createAndOpenWalletWithPoolName() failed");

    // 3. Obtain my DID

    NSString *myDidJson = [NSString stringWithFormat:@"{"\
                            "\"seed\":\"000000000000000000000000Trustee1\"," \
                            "\"cid\":true"\
                            "}"];
    NSString *myDid = nil;

    ret = [[DidUtils sharedInstance] createMyDidWithWalletHandle:walletHandle
                                                       myDidJson:myDidJson
                                                        outMyDid:&myDid
                                                     outMyVerkey:nil];
    XCTAssertEqual(ret.code, Success, @"DidUtils::createMyDidWithWalletHandle() failed");
    NSLog(@"myDid: %@", myDid);

    // 4. Build get NYM Request

    NSString *getNymRequest;
    ret = [[LedgerUtils sharedInstance] buildGetNymRequestWithSubmitterDid:myDid
                                                                 targetDid:myDid
                                                                outRequest:&getNymRequest];
    XCTAssertEqual(ret.code, Success, @"LedgerUtils::buildGetNymRequestWithSubmitterDid() failed");
    NSLog(@"getNymRequest: %@", getNymRequest);

    // 5. Send request

    NSString *getNymResponseJson;
    ret = [[PoolUtils sharedInstance] sendRequestWithPoolHandle:poolHandle
                                                        request:getNymRequest
                                                       response:&getNymResponseJson];
    XCTAssertEqual(ret.code, Success, @"PoolUtils::sendRequestWithPoolHandle() failed");
    NSLog(@"getNymResponseJson: %@", getNymResponseJson);

    NSDictionary *getNymResponse = [NSDictionary fromString:getNymResponseJson];

    XCTAssertNotNil(getNymResponse[@"result"][@"data"], @"getNymResponse data is empty");

    [[PoolUtils sharedInstance] closeHandle:poolHandle];
    [TestUtils cleanupStorage];
}


- (void)testNymRequestsWorks {
    [TestUtils cleanupStorage];

    NSString *poolName = @"indy_nym_requests_works";
    NSError *ret = nil;

    // 1. Create and open pool ledger config, get pool handle
    IndyHandle poolHandle = 0;

    ret = [[PoolUtils sharedInstance] createAndOpenPoolLedgerWithPoolName:poolName
                                                               poolHandle:&poolHandle];
    XCTAssertEqual(ret.code, Success, @"PoolUtils:createAndOpenPoolLedgerConfig:poolName failed");

    // 2. Create and open wallet, get wallet handle
    IndyHandle walletHandle = 0;
    ret = [[WalletUtils sharedInstance] createAndOpenWalletWithPoolName:poolName
                                                                  xtype:nil
                                                                 handle:&walletHandle];
    XCTAssertEqual(ret.code, Success, @"WalletUtils:createAndOpenWalletWithPoolName failed");

    // 3. Obtain trustee did
    NSString *trusteeDid = nil;

    ret = [[DidUtils sharedInstance] createAndStoreMyDidWithWalletHandle:walletHandle
                                                                    seed:@"000000000000000000000000Trustee1"
                                                                outMyDid:&trusteeDid
                                                             outMyVerkey:nil];
    XCTAssertEqual(ret.code, Success, @"DidUtils::createAndStoreMyDid() failed for trustee");

    // 4. Obtain my did
    NSString *myDid = nil;
    NSString *myVerKey = nil;
    ret = [[DidUtils sharedInstance] createAndStoreMyDidWithWalletHandle:walletHandle
                                                                    seed:nil
                                                                outMyDid:&myDid
                                                             outMyVerkey:&myVerKey];
    XCTAssertEqual(ret.code, Success, @"DidUtils::createAndStoreMyDid() failed");
    XCTAssertTrue([myDid isValid], @"myDid is invalid!");
    XCTAssertTrue([myVerKey isValid], @"myVerKey is invalid!");

    // 5. Build nym request

    NSString *nymRequest = nil;
    ret = [[LedgerUtils sharedInstance] buildNymRequestWithSubmitterDid:trusteeDid
                                                              targetDid:myDid
                                                                 verkey:myVerKey
                                                                  alias:nil
                                                                   role:nil
                                                             outRequest:&nymRequest];
    XCTAssertEqual(ret.code, Success, @"LedgerUtils::buildNymRequestWithSubmitterDid() failed");
    XCTAssertNotNil(nymRequest, @"nymRequestResult is nil!");

    // 6. Sign and Submit nym request
    NSString *nymResponse = nil;
    ret = [[LedgerUtils sharedInstance] signAndSubmitRequestWithPoolHandle:poolHandle
                                                              walletHandle:walletHandle
                                                              submitterDid:trusteeDid
                                                               requestJson:nymRequest
                                                           outResponseJson:&nymResponse];
    XCTAssertEqual(ret.code, Success, @"LedgerUtils::signAndSubmitRequestWithPoolHandle() failed");
    XCTAssertNotNil(nymResponse, @"nymResponse is nil!");

    // 7. Build get nym request

    NSString *getNymRequest = nil;
    ret = [[LedgerUtils sharedInstance] buildGetNymRequestWithSubmitterDid:myDid
                                                                 targetDid:myDid
                                                                outRequest:&getNymRequest];
    XCTAssertEqual(ret.code, Success, @"LedgerUtils::buildGetNymRequestWithSubmitterDid() failed");
    XCTAssertNotNil(getNymRequest, @"getNymRequest is nil!");

    // 8. Send getNymRequest

    NSString *getNymResponseJson = nil;
    ret = [[PoolUtils sharedInstance] sendRequestWithPoolHandle:poolHandle
                                                        request:getNymRequest
                                                       response:&getNymResponseJson];
    XCTAssertEqual(ret.code, Success, @"PoolUtils::sendRequestWithPoolHandle() failed");
    XCTAssertNotNil(getNymResponseJson, @"getNymResponseJson is nil!");

    NSDictionary *getNymResponse = [NSDictionary fromString:getNymResponseJson];
    XCTAssertTrue([[getNymResponse allKeys] count] > 0, @"getNymResponse is empty");

    [[PoolUtils sharedInstance] closeHandle:poolHandle];
    [TestUtils cleanupStorage];
}

// MARK: - Attribute requests

- (void)testBuildAttribRequestsWorksForRawData {
    [TestUtils cleanupStorage];
    NSString *identifier = @"Th7MpTaRZVRYnPiabds81Y";
    NSString *dest = @"Th7MpTaRZVRYnPiabds81Y";
    NSString *raw = @"{"\
    "\"endpoint\":{"\
    "\"ha\":\"127.0.0.1:5555\"}"\
    "}";

    NSMutableDictionary *expectedResult = [NSMutableDictionary new];
    expectedResult[@"identifier"] = identifier;
    expectedResult[@"operation"] = [NSMutableDictionary new];
    expectedResult[@"operation"][@"type"] = @"100";
    expectedResult[@"operation"][@"dest"] = dest;
    expectedResult[@"operation"][@"raw"] = @"{"\
    "\"endpoint\":{"\
    "\"ha\":\"127.0.0.1:5555\"}"\
    "}";
    NSString *attribRequestJson;
    NSError *ret = [[LedgerUtils sharedInstance] buildAttribRequestWithSubmitterDid:identifier
                                                                          targetDid:dest
                                                                               hash:nil
                                                                                raw:raw
                                                                                enc:nil
                                                                         resultJson:&attribRequestJson];
    XCTAssertEqual(ret.code, Success, @"LedgerUtils::buildAttribRequestWithSubmitterDid() failed");

    NSDictionary *attribRequest = [NSDictionary fromString:attribRequestJson];
    XCTAssertTrue([attribRequest contains:expectedResult], @"attribRequest doesn't contains expectedResult!");
    [TestUtils cleanupStorage];
}

- (void)testBuildAttribRequestsWorksForMissedAttribute {
    [TestUtils cleanupStorage];
    NSString *identifier = @"Th7MpTaRZVRYnPiabds81Y";
    NSString *dest = @"Th7MpTaRZVRYnPiabds81Y";

    NSString *attribRequest;
    NSError *ret = [[LedgerUtils sharedInstance] buildAttribRequestWithSubmitterDid:identifier
                                                                          targetDid:dest
                                                                               hash:nil
                                                                                raw:nil
                                                                                enc:nil
                                                                         resultJson:&attribRequest];
    XCTAssertEqual(ret.code, CommonInvalidStructure, @"LedgerUtils::buildAttribRequestWithSubmitterDid() returned wrong error");

    [TestUtils cleanupStorage];
}

- (void)testBuildGetAttribRequestsWorks {
    [TestUtils cleanupStorage];
    NSString *identifier = @"Th7MpTaRZVRYnPiabds81Y";
    NSString *dest = @"Th7MpTaRZVRYnPiabds81Y";
    NSString *raw = @"endpoint";

    NSMutableDictionary *expectedResult = [NSMutableDictionary new];
    expectedResult[@"identifier"] = identifier;
    expectedResult[@"operation"] = [NSMutableDictionary new];
    expectedResult[@"operation"][@"type"] = @"104";
    expectedResult[@"operation"][@"dest"] = dest;
    expectedResult[@"operation"][@"raw"] = raw;

    NSString *getAttribRequestJson;
    NSError *ret = [[LedgerUtils sharedInstance] buildGetAttribRequestWithSubmitterDid:identifier
                                                                             targetDid:dest
                                                                                   raw:raw
                                                                                  hash:nil
                                                                                   enc:nil
                                                                            resultJson:&getAttribRequestJson];
    XCTAssertEqual(ret.code, Success, @"LedgerUtils::buildGetAttribRequestWithSubmitterDid() returned wrong error");

    NSDictionary *request = [NSDictionary fromString:getAttribRequestJson];
    XCTAssertTrue([request contains:expectedResult], @"request doesn't contain expextedresult");

    [TestUtils cleanupStorage];
}

- (void)testAttribRequestWorksWithoutSignature {
    [TestUtils cleanupStorage];

    NSString *poolName = @"indy_attrib_request_works_without_signature";
    NSError *ret = nil;

    // 1. Create and open pool ledger config, get pool handle
    IndyHandle poolHandle = 0;

    ret = [[PoolUtils sharedInstance] createAndOpenPoolLedgerWithPoolName:poolName
                                                               poolHandle:&poolHandle];
    XCTAssertEqual(ret.code, Success, @"PoolUtils:createAndOpenPoolLedgerConfig:poolName failed");

    // 2. Create and open wallet, get wallet handle
    IndyHandle walletHandle = 0;
    ret = [[WalletUtils sharedInstance] createAndOpenWalletWithPoolName:poolName
                                                                  xtype:nil
                                                                 handle:&walletHandle];
    XCTAssertEqual(ret.code, Success, @"WalletUtils:createAndOpenWalletWithPoolName failed");


    // 3. Obtain my did
    NSString *myDid = nil;
    NSString *myDidJson = [NSString stringWithFormat:@"{"\
                           "\"seed\":\"00000000000000000000000000000My1\"" \
                           "}"];

    ret = [[DidUtils sharedInstance] createMyDidWithWalletHandle:walletHandle
                                                       myDidJson:myDidJson
                                                        outMyDid:&myDid
                                                     outMyVerkey:nil];
    XCTAssertEqual(ret.code, Success, @"DidUtils::createMyDidWithWalletHandle() failed");

    XCTAssertNotNil(myDid, @"myDid is nil!");

    // 4. Build attrib request

    NSString *attribRequest = nil;
    NSString *raw = @"{"\
    "\"endpoint\":{"\
    "\"ha\":\"127.0.0.1:5555\"}}";
    ret = [[LedgerUtils sharedInstance] buildAttribRequestWithSubmitterDid:myDid
                                                                 targetDid:myDid
                                                                      hash:nil
                                                                       raw:raw
                                                                       enc:nil
                                                                resultJson:&attribRequest];
    XCTAssertEqual(ret.code, Success, @"LedgerUtils::buildAttribRequestWithSubmitterDid() failed");
    XCTAssertNotNil(attribRequest, @"nymRequestResult is nil!");

    // 5. Send request
    NSString *attribResponse = nil;
    ret = [[PoolUtils sharedInstance] sendRequestWithPoolHandle:poolHandle
                                                        request:attribRequest
                                                       response:&attribResponse];
    XCTAssertEqual(ret.code, Success, @"LedgerUtils::testAttribRequestWorksWithoutSignature() returned not Success");
    XCTAssertNotNil(attribResponse, @"attribResponse is nil!");
    NSDictionary *response = [NSDictionary fromString:attribResponse];
    XCTAssertTrue([response[@"op"] isEqualToString:@"REQNACK"], @"wrong response type");

    [[PoolUtils sharedInstance] closeHandle:poolHandle];
    [TestUtils cleanupStorage];
}

- (void)testAttributeRequestsWorks {
    [TestUtils cleanupStorage];

    NSString *poolName = @"indy_attrib_requests_works";
    NSError *ret = nil;

    // 1. Create and open pool ledger config, get pool handle
    IndyHandle poolHandle = 0;

    ret = [[PoolUtils sharedInstance] createAndOpenPoolLedgerWithPoolName:poolName
                                                               poolHandle:&poolHandle];
    XCTAssertEqual(ret.code, Success, @"PoolUtils:createAndOpenPoolLedgerWithPoolName() failed");

    // 2. Create and open wallet, get wallet handle
    IndyHandle walletHandle = 0;
    ret = [[WalletUtils sharedInstance] createAndOpenWalletWithPoolName:poolName
                                                                  xtype:nil
                                                                 handle:&walletHandle];
    XCTAssertEqual(ret.code, Success, @"WalletUtils:createAndOpenWallet failed");

    // 3. Obtain trustee did
    NSString *trusteeDid = nil;
    ret = [[DidUtils sharedInstance] createAndStoreMyDidWithWalletHandle:walletHandle
                                                                    seed:@"000000000000000000000000Trustee1"
                                                                outMyDid:&trusteeDid
                                                             outMyVerkey:nil];
    XCTAssertEqual(ret.code, Success, @"DidUtils::createAndStoreMyDid() failed for trustee");
    XCTAssertNotNil(trusteeDid, @"trusteeDid is nil!");

    // 4. Obtain my did
    NSString *myDid = nil;
    NSString *myVerKey = nil;
    ret = [[DidUtils sharedInstance] createAndStoreMyDidWithWalletHandle:walletHandle
                                                                    seed:nil
                                                                outMyDid:&myDid
                                                             outMyVerkey:&myVerKey];
    XCTAssertEqual(ret.code, Success, @"DidUtils::createAndStoreMyDid() failed for myDid");
    XCTAssertNotNil(myDid, @"myDid is nil!");
    XCTAssertNotNil(myVerKey, @"myVerKey is nil!");

    // 5. Build nym request

    NSString *nymRequest = nil;
    ret = [[LedgerUtils sharedInstance] buildNymRequestWithSubmitterDid:trusteeDid
                                                              targetDid:myDid
                                                                 verkey:myVerKey
                                                                  alias:nil
                                                                   role:nil
                                                             outRequest:&nymRequest];
    XCTAssertEqual(ret.code, Success, @"DidUtils::createMyDidWithWalletHandle() failed");
    XCTAssertNotNil(nymRequest, @"nymRequest is nil!");

    // 6. Sign and Submit nym request
    NSString *nymResponse = nil;
    ret = [[LedgerUtils sharedInstance] signAndSubmitRequestWithPoolHandle:poolHandle
                                                              walletHandle:walletHandle
                                                              submitterDid:trusteeDid
                                                               requestJson:nymRequest outResponseJson:&nymResponse];
    XCTAssertEqual(ret.code, Success, @"LedgerUtils::signAndSubmitRequestWithPoolHandle() failed");
    XCTAssertNotNil(nymResponse, @"nymResponse is nil!");

    // 7. Build attrib request
    NSString *rawJson = [NSString stringWithFormat:@"{"\
                         "\"endpoint\":{\"ha\":\"127.0.0.1:5555\"}" \
                         "}"];

    NSString *attribRequest = nil;
    ret = [[LedgerUtils sharedInstance] buildAttribRequestWithSubmitterDid:myDid
                                                                 targetDid:myDid
                                                                      hash:nil
                                                                       raw:rawJson
                                                                       enc:nil
                                                                resultJson:&attribRequest];
    XCTAssertEqual(ret.code, Success, @"LedgerUtils::buildAttribRequestWithSubmitterDid() failed");
    XCTAssertNotNil(attribRequest, @"attribRequest is nil!");

    // 8. Sign and Submit attrib request
    NSString *attribResponse = nil;
    ret = [[LedgerUtils sharedInstance] signAndSubmitRequestWithPoolHandle:poolHandle
                                                              walletHandle:walletHandle
                                                              submitterDid:myDid
                                                               requestJson:attribRequest
                                                           outResponseJson:&attribResponse];
    XCTAssertEqual(ret.code, Success, @"LedgerUtils::signAndSubmitRequestWithPoolHandle() failed");
    XCTAssertNotNil(attribResponse, @"attribResponse is nil!");

    // 9. Build getAttribRequest
    NSString *getAttribRequest = nil;
    ret = [[LedgerUtils sharedInstance] buildGetAttribRequestWithSubmitterDid:myDid
                                                                    targetDid:myDid
                                                                          raw:@"endpoint"
                                                                         hash:nil
                                                                          enc:nil
                                                                   resultJson:&getAttribRequest];
    XCTAssertEqual(ret.code, Success, @"LedgerUtils::buildGetAttribRequest() failed");
    XCTAssertNotNil(getAttribRequest, @"getAttribRequest is nil!");

    // 10. Send getAttribRequest
    NSString *getAttribResponse = nil;
    ret = [[PoolUtils sharedInstance] sendRequestWithPoolHandle:poolHandle
                                                        request:getAttribRequest
                                                       response:&getAttribResponse];
    XCTAssertEqual(ret.code, Success, @"PoolUtils::sendRequestWithPoolHandle() failed");
    XCTAssertNotNil(getAttribResponse, @"getAttribResponse is nil!");

    [[PoolUtils sharedInstance] closeHandle:poolHandle];
    [TestUtils cleanupStorage];
}

// MARK: - Schema request

- (void)testBuildSchemaRequestsWorksForCorrectDataJson {
    [TestUtils cleanupStorage];
    NSString *identifier = @"NcYxiDXkpYi6ov5FcYDi1e";
    NSString *data = @"{"\
    "\"name\":\"name\","\
    "\"version\":\"1.0\","\
    "\"attr_names\":[\"name\",\"male\"]}";

    NSMutableDictionary *expectedResult = [NSMutableDictionary new];

    expectedResult[@"operation"] = [NSMutableDictionary new];
    expectedResult[@"operation"][@"type"] = @"101";
    expectedResult[@"operation"][@"data"] = [NSMutableDictionary new];
    expectedResult[@"operation"][@"data"][@"name"] = @"name";
    expectedResult[@"operation"][@"data"][@"version"] = @"1.0";
    expectedResult[@"operation"][@"data"][@"attr_names"] = [[NSArray alloc] initWithObjects:@"name", @"male", nil];

    NSString *schemaRequestJson;
    NSError *ret = [[LedgerUtils sharedInstance] buildSchemaRequestWithSubmitterDid:identifier
                                                                               data:data
                                                                         resultJson:&schemaRequestJson];
    XCTAssertEqual(ret.code, Success, @"LedgerUtils::buildSchemaRequestWithSubmitterDid() failed");
    XCTAssertNotNil(schemaRequestJson, @"schemaRequestJson is nil!");
    NSLog(@"schemaRequestJson: %@", schemaRequestJson);

    NSDictionary *request = [NSDictionary fromString:schemaRequestJson];
    XCTAssertTrue([request contains:expectedResult], @"request doesn't contain expectedResult");

    [TestUtils cleanupStorage];
}

- (void)testBuildGetSchemaRequestsWorksForCorrectDataJson {
    [TestUtils cleanupStorage];
    NSString *identifier = @"NcYxiDXkpYi6ov5FcYDi1e";
    NSString *data = @"{"\
    "\"name\":\"name\","\
    "\"version\":\"1.0\"}";

    NSMutableDictionary *expectedResult = [NSMutableDictionary new];

    expectedResult[@"identifier"] = @"NcYxiDXkpYi6ov5FcYDi1e";
    expectedResult[@"operation"] = [NSMutableDictionary new];
    expectedResult[@"operation"][@"type"] = @"107";
    expectedResult[@"operation"][@"dest"] = @"NcYxiDXkpYi6ov5FcYDi1e";
    expectedResult[@"operation"][@"data"] = [NSMutableDictionary new];
    expectedResult[@"operation"][@"data"][@"name"] = @"name";
    expectedResult[@"operation"][@"data"][@"version"] = @"1.0";

    NSString *getSchemaRequestJson;
    NSError *ret = [[LedgerUtils sharedInstance] buildGetSchemaRequestWithSubmitterDid:identifier
                                                                                  dest:identifier
                                                                                  data:data
                                                                            resultJson:&getSchemaRequestJson];
    XCTAssertEqual(ret.code, Success, @"LedgerUtils::buildGetSchemaRequestWithSubmitterDid() failed");
    NSDictionary *request = [NSDictionary fromString:getSchemaRequestJson];
    XCTAssertTrue([request contains:expectedResult], @"request doesn't contain expectedResult");

    [TestUtils cleanupStorage];
}

- (void)testSchemaRequestWorksWithoutSignature {
    [TestUtils cleanupStorage];

    NSString *poolName = @"indy_schema_request_works_without_signature";
    NSError *ret = nil;

    // 1. Create and open pool ledger config, get pool handle
    IndyHandle poolHandle = 0;

    ret = [[PoolUtils sharedInstance] createAndOpenPoolLedgerWithPoolName:poolName
                                                               poolHandle:&poolHandle];
    XCTAssertEqual(ret.code, Success, @"PoolUtils:createAndOpenPoolLedgerConfig:poolName failed");

    // 2. Create and open wallet, get wallet handle
    IndyHandle walletHandle = 0;
    ret = [[WalletUtils sharedInstance] createAndOpenWalletWithPoolName:poolName
                                                                  xtype:nil
                                                                 handle:&walletHandle];
    XCTAssertEqual(ret.code, Success, @"WalletUtils:createAndOpenWalletWithPoolName failed");


    // 3. Obtain my did
<<<<<<< HEAD
    NSString *myDid = nil;
    NSString *myDidJson = [NSString stringWithFormat:@"{\"seed\":\"000000000000000000000000Trustee1\"}"];
    ret = [[DidUtils sharedInstance] createMyDidWithWalletHandle:walletHandle
                                                       myDidJson:myDidJson
                                                        outMyDid:&myDid
                                                     outMyVerkey:nil];
    XCTAssertEqual(ret.code, Success, @"DidUtils::createMyDidWithWalletHandle() failed");

    XCTAssertNotNil(myDid, @"myDid is nil!");
=======
    NSString *myDid = [[DidUtils sharedInstance] createStoreAndPublishMyDidWithWalletHandle:walletHandle
                                                                                 poolHandle:poolHandle];
>>>>>>> a191cde1

    // 4. Build schema request

    NSString *schemaData = @"{"\
    "\"name\":\"gvt2\","\
    "\"version\":\"2.0\","\
    "\"attr_names\":[\"name\",\"male\"]}";
    NSString *schemaRequest = nil;
    ret = [[LedgerUtils sharedInstance] buildSchemaRequestWithSubmitterDid:myDid
                                                                      data:schemaData
                                                                resultJson:&schemaRequest];
    XCTAssertEqual(ret.code, Success, @"LedgerUtils::buildSchemaRequestWithSubmitterDid() failed");
    XCTAssertNotNil(schemaRequest, @"schemaRequest is nil!");

    // 5. Send request
    NSString *schemaResponse = nil;
    ret = [[PoolUtils sharedInstance] sendRequestWithPoolHandle:poolHandle
                                                        request:schemaRequest
                                                       response:&schemaResponse];
    XCTAssertEqual(ret.code, Success, @"LedgerUtils::sendRequestWithPoolHandle() returned not Success");
    XCTAssertNotNil(schemaResponse, @"schemaResponse is nil!");
    NSDictionary *response = [NSDictionary fromString:schemaResponse];
    XCTAssertTrue([response[@"op"] isEqualToString:@"REQNACK"], @"wrong response type");

    [[PoolUtils sharedInstance] closeHandle:poolHandle];
    [TestUtils cleanupStorage];
}

- (void)testSchemaRequestsWorks {
    [TestUtils cleanupStorage];

    NSString *poolName = @"indy_schema_requests_works";
    NSError *ret = nil;

    // 1. Create and open pool ledger config, get pool handle
    IndyHandle poolHandle = 0;

    ret = [[PoolUtils sharedInstance] createAndOpenPoolLedgerWithPoolName:poolName
                                                               poolHandle:&poolHandle];
    XCTAssertEqual(ret.code, Success, @"PoolUtils:createAndOpenPoolLedgerConfig:poolName failed");

    // 2. Create and open wallet, get wallet handle
    IndyHandle walletHandle = 0;
    ret = [[WalletUtils sharedInstance] createAndOpenWalletWithPoolName:poolName
                                                                  xtype:nil
                                                                 handle:&walletHandle];
    XCTAssertEqual(ret.code, Success, @"WalletUtils:createAndOpenWalletWithPoolName failed");

    // 3. Obtain trustee did

    NSString *trusteeDid = nil;
    ret = [[DidUtils sharedInstance] createAndStoreMyDidWithWalletHandle:walletHandle
                                                                    seed:@"000000000000000000000000Trustee1"
                                                                outMyDid:&trusteeDid
                                                             outMyVerkey:nil];
    XCTAssertEqual(ret.code, Success, @"DidUtils::createAndStoreMyDid() failed for trustee");
    NSLog(@"trusteeDid: %@", trusteeDid);

    // 4. Obtain my did
    NSString *myDid = nil;
    NSString *myVerKey = nil;
    ret = [[DidUtils sharedInstance] createMyDidWithWalletHandle:walletHandle
                                                       myDidJson:@"{}"
                                                        outMyDid:&myDid
                                                     outMyVerkey:&myVerKey];
    XCTAssertEqual(ret.code, Success, @"DidUtils::createMyDidWithWalletHandle() failed for myDid");
    XCTAssertNotNil(myDid, @"myDid is nil!");
    XCTAssertNotNil(myVerKey, @"myVerKey is nil!");

    // 5. Build nym request

    NSString *nymRequest = nil;
    ret = [[LedgerUtils sharedInstance] buildNymRequestWithSubmitterDid:trusteeDid
                                                              targetDid:myDid
                                                                 verkey:myVerKey
                                                                  alias:nil
                                                                   role:nil
                                                             outRequest:&nymRequest];
    XCTAssertEqual(ret.code, Success, @"LedgerUtils::buildNymRequest() failed");
    XCTAssertNotNil(nymRequest, @"nymRequestResult is nil!");

    // 6. Sign and Submit nym request
    NSString *nymResponse = nil;
    ret = [[LedgerUtils sharedInstance] signAndSubmitRequestWithPoolHandle:poolHandle
                                                              walletHandle:walletHandle
                                                              submitterDid:trusteeDid
                                                               requestJson:nymRequest
                                                           outResponseJson:&nymResponse];
    XCTAssertEqual(ret.code, Success, @"LedgerUtils::signAndSubmitRequest() failed");
    XCTAssertNotNil(nymResponse, @"nymResponse is nil!");

    // 7. Build schema request
    NSString *schemaData = [NSString stringWithFormat:@"{"\
                            "\"name\":\"gvt2\"," \
                            "\"version\":\"2.0\"," \
                            "\"attr_names\":[\"name\",\"male\"]" \
                            "}"];
    NSString *schemaRequest = nil;
    ret = [[LedgerUtils sharedInstance] buildSchemaRequestWithSubmitterDid:myDid
                                                                      data:schemaData
                                                                resultJson:&schemaRequest];
    XCTAssertEqual(ret.code, Success, @"LedgerUtils::buildSchemaRequest() failed");
    XCTAssertNotNil(schemaRequest, @"schemaRequest is nil!");

    // 8. Sign and submit schema request
    NSString *schemaResponse = nil;
    ret = [[LedgerUtils sharedInstance] signAndSubmitRequestWithPoolHandle:poolHandle
                                                              walletHandle:walletHandle
                                                              submitterDid:myDid
                                                               requestJson:schemaRequest
                                                           outResponseJson:&schemaResponse];
    XCTAssertEqual(ret.code, Success, @"LedgerUtils::signAndSubmitRequest() failed");
    XCTAssertNotNil(schemaResponse, @"schemaResponse is nil!");

    // 9. Build getSchemaRequest
    NSString *getSchemaData = [NSString stringWithFormat:@"{"\
                               "\"name\":\"gvt2\"," \
                               "\"version\":\"2.0\"" \
                               "}"];
    NSString *getSchemaRequest = nil;
    ret = [[LedgerUtils sharedInstance] buildGetSchemaRequestWithSubmitterDid:myDid
                                                                         dest:myDid
                                                                         data:getSchemaData
                                                                   resultJson:&getSchemaRequest];
    XCTAssertEqual(ret.code, Success, @"LedgerUtils::buildGetSchemaRequest() failed");
    XCTAssertNotNil(getSchemaRequest, @"getSchemaRequest is nil!");

    // 10. Send getSchemaRequest
    NSString *getSchemaResponse = nil;

    ret = [[PoolUtils sharedInstance] sendRequestWithPoolHandle:poolHandle
                                                        request:getSchemaRequest
                                                       response:&getSchemaResponse];
    XCTAssertEqual(ret.code, Success, @"PoolUtils::sendRequest() failed");
    XCTAssertNotNil(getSchemaResponse, @"getSchemaResponse is nil!");

    [[PoolUtils sharedInstance] closeHandle:poolHandle];
    [TestUtils cleanupStorage];
}

// MARK: - Node request

- (void)testBuildNodeRequestWorksForCorrectDataJson {
    [TestUtils cleanupStorage];
    NSString *identifier = @"NcYxiDXkpYi6ov5FcYDi1e";
    NSString *dest = @"FYmoFw55GeQH7SRFa37dkx1d2dZ3zUF8ckg7wmL7ofN4";
    NSString *data = @"{"\
    "\"node_ip\":\"ip\","\
    "\"node_port\":1,"\
    "\"client_ip\":\"ip\","\
    "\"client_port\":1,"\
    "\"alias\":\"some\","\
    "\"services\":[\"VALIDATOR\"],"
            "\"blskey\": \"CnEDk9HrMnmiHXEV1WFgbVCRteYnPqsJwrTdcZaNhFVW\"}";

    NSMutableDictionary *expectedResult = [NSMutableDictionary new];

    expectedResult[@"identifier"] = @"NcYxiDXkpYi6ov5FcYDi1e";
    expectedResult[@"operation"] = [NSMutableDictionary new];
    expectedResult[@"operation"][@"type"] = @"0";
    expectedResult[@"operation"][@"dest"] = @"FYmoFw55GeQH7SRFa37dkx1d2dZ3zUF8ckg7wmL7ofN4";
    expectedResult[@"operation"][@"data"] = [NSMutableDictionary new];
    expectedResult[@"operation"][@"data"][@"node_ip"] = @"ip";
    expectedResult[@"operation"][@"data"][@"node_port"] = @(1);
    expectedResult[@"operation"][@"data"][@"client_ip"] = @"ip";
    expectedResult[@"operation"][@"data"][@"client_port"] = @(1);
    expectedResult[@"operation"][@"data"][@"alias"] = @"some";
    expectedResult[@"operation"][@"data"][@"services"] = [[NSArray alloc] initWithObjects:@"VALIDATOR", nil];
    expectedResult[@"operation"][@"data"][@"blskey"] = @"CnEDk9HrMnmiHXEV1WFgbVCRteYnPqsJwrTdcZaNhFVW";


    NSString *nodeRequestJson;
    NSError *ret = [[LedgerUtils sharedInstance] buildNodeRequestWithSubmitterDid:identifier
                                                                        targetDid:dest
                                                                             data:data
                                                                       resultJson:&nodeRequestJson];
    XCTAssertEqual(ret.code, Success, @"LedgerUtils::buildNodeRequestWithSubmitterDid() failed");
    XCTAssertNotNil(nodeRequestJson, @"schemaRequestJson is nil!");
    NSLog(@"nodeRequestJson: %@", nodeRequestJson);

    NSDictionary *request = [NSDictionary fromString:nodeRequestJson];
    XCTAssertTrue([request contains:expectedResult], @"request doesn't contain expectedResult");

    [TestUtils cleanupStorage];
}

- (void)testSendNodeRequestWorksWithoutSignature {
    [TestUtils cleanupStorage];

    NSString *poolName = @"indy_send_node_request_works_without_signature";
    NSError *ret = nil;

    // 1. Create and open pool ledger config, get pool handle
    IndyHandle poolHandle = 0;

    ret = [[PoolUtils sharedInstance] createAndOpenPoolLedgerWithPoolName:poolName
                                                               poolHandle:&poolHandle];
    XCTAssertEqual(ret.code, Success, @"PoolUtils:createAndOpenPoolLedgerConfig:poolName failed");

    // 2. Create and open wallet, get wallet handle
    IndyHandle walletHandle = 0;
    ret = [[WalletUtils sharedInstance] createAndOpenWalletWithPoolName:poolName
                                                                  xtype:nil
                                                                 handle:&walletHandle];
    XCTAssertEqual(ret.code, Success, @"WalletUtils:createAndOpenWalletWithPoolName failed");


    // 3. Obtain my did
    NSString *myDid = nil;
    NSString *myDidJson = [NSString stringWithFormat:@"{"\
                           "\"seed\":\"000000000000000000000000Steward1\"" \
                           "}"];

    ret = [[DidUtils sharedInstance] createMyDidWithWalletHandle:walletHandle
                                                       myDidJson:myDidJson
                                                        outMyDid:&myDid
                                                     outMyVerkey:nil];
    XCTAssertEqual(ret.code, Success, @"DidUtils::createMyDidWithWalletHandle() failed");
    XCTAssertNotNil(myDid, @"myDid is nil!");

    // 4. Build node request

    NSString *nodeData = @"{"\
    "\"node_ip\":\"10.0.0.100\","\
    "\"node_port\":9710,"\
    "\"client_ip\":\"10.0.0.100\","\
    "\"client_port\":9709,"\
    "\"alias\":\"Node5\","
            "\"services\":[\"VALIDATOR\"],"
            "\"blskey\": \"CnEDk9HrMnmiHXEV1WFgbVCRteYnPqsJwrTdcZaNhFVW\"}";

    NSString *nodeRequest = nil;
    ret = [[LedgerUtils sharedInstance] buildNodeRequestWithSubmitterDid:myDid
                                                               targetDid:myDid
                                                                    data:nodeData
                                                              resultJson:&nodeRequest];
    XCTAssertEqual(ret.code, Success, @"LedgerUtils::buildNodeRequestWithSubmitterDid() failed");
    XCTAssertNotNil(nodeRequest, @"nodeRequest is nil!");

    // 5. Send request
    NSString *nodeResponse = nil;
    ret = [[PoolUtils sharedInstance] sendRequestWithPoolHandle:poolHandle
                                                        request:nodeRequest
                                                       response:&nodeResponse];
    XCTAssertEqual(ret.code, Success, @"LedgerUtils::signAndSubmitRequestWithPoolHandle() returned not Success");
    XCTAssertNotNil(nodeResponse, @"nodeResponse is nil!");
    NSDictionary *response = [NSDictionary fromString:nodeResponse];
    XCTAssertTrue([response[@"op"] isEqualToString:@"REQNACK"], @"wrong response type");

    [[PoolUtils sharedInstance] closeHandle:poolHandle];
    [TestUtils cleanupStorage];
}

// Warning: Enable when you need to run this test. It breaks pool after run.

- (void)testSubmitNodeRequestWorksForNewSteward {
    [TestUtils cleanupStorage];
    NSString *poolName = @"indy_submit_node_request_works_for_new_steward";
    NSError *ret = nil;

    // 1. Create and open pool ledger config, get pool handle
    IndyHandle poolHandle = 0;

    ret = [[PoolUtils sharedInstance] createAndOpenPoolLedgerWithPoolName:poolName
                                                               poolHandle:&poolHandle];
    XCTAssertEqual(ret.code, Success, @"PoolUtils:createAndOpenPoolLedgerWithPoolName() failed");

    // 2. Create and open wallet, get wallet handle
    IndyHandle walletHandle = 0;
    ret = [[WalletUtils sharedInstance] createAndOpenWalletWithPoolName:poolName
                                                                  xtype:nil
                                                                 handle:&walletHandle];
    XCTAssertEqual(ret.code, Success, @"WalletUtils:createAndOpenWallet failed");

    // 3. Obtain trustee did
    NSString *trusteeDid = nil;
    NSString *trusteeDidJson = [NSString stringWithFormat:@"{"\
                                "\"seed\":\"000000000000000000000000Trustee1\"," \
                                "\"cid\":true"\
                                "}"];

    ret = [[DidUtils sharedInstance] createMyDidWithWalletHandle:walletHandle
                                                       myDidJson:trusteeDidJson
                                                        outMyDid:&trusteeDid
                                                     outMyVerkey:nil];
    XCTAssertEqual(ret.code, Success, @"DidUtils::createMyDidWithWalletHandle() failed");

    XCTAssertNotNil(trusteeDid, @"trusteeDid is nil!");

    // 4. Obtain my did
    NSString *myDid = nil;
    NSString *myVerKey = nil;
    NSString *myDidJson = [NSString stringWithFormat:@"{"\
                           "\"seed\":\"00000000000000000000000000000My1\"," \
                           "\"cid\":true"\
                           "}"];

    ret = [[DidUtils sharedInstance] createMyDidWithWalletHandle:walletHandle
                                                       myDidJson:myDidJson
                                                        outMyDid:&myDid
                                                     outMyVerkey:&myVerKey];
    XCTAssertEqual(ret.code, Success, @"DidUtils::createMyDidWithWalletHandle() failed");

    XCTAssertNotNil(myDid, @"myDid is nil!");
    XCTAssertNotNil(myVerKey, @"myVerKey is nil!");

    // 5. Build nym request

    NSString *nymRequest = nil;
    ret = [[LedgerUtils sharedInstance] buildNymRequestWithSubmitterDid:trusteeDid
                                                              targetDid:myDid
                                                                 verkey:myVerKey
                                                                  alias:nil
                                                                   role:@"STEWARD"
                                                             outRequest:&nymRequest];
    XCTAssertEqual(ret.code, Success, @"DidUtils::createMyDidWithWalletHandle() failed");
    XCTAssertNotNil(nymRequest, @"nymRequest is nil!");

    // 6. Sign and Submit nym request
    NSString *nymResponse = nil;
    ret = [[LedgerUtils sharedInstance] signAndSubmitRequestWithPoolHandle:poolHandle
                                                              walletHandle:walletHandle
                                                              submitterDid:trusteeDid
                                                               requestJson:nymRequest outResponseJson:&nymResponse];
    XCTAssertEqual(ret.code, Success, @"LedgerUtils::signAndSubmitRequestWithPoolHandle() failed");
    XCTAssertNotNil(nymResponse, @"nymResponse is nil!");

    // 7. Build node request

    NSString *nodeData = @"{"\
    "\"node_ip\":\"10.0.0.100\","\
    "\"node_port\":9710,"\
    "\"client_ip\":\"10.0.0.100\","\
    "\"client_port\":9709,"\
    "\"alias\":\"Node5\","\
    "\"services\":[\"VALIDATOR\"]}";

    NSString *dest = @"A5iWQVT3k8Zo9nXj4otmeqaUziPQPCiDqcydXkAJBk1Y"; // random(32) and base58
    NSString *nodeRequest = nil;
    ret = [[LedgerUtils sharedInstance] buildNodeRequestWithSubmitterDid:myDid
                                                               targetDid:dest
                                                                    data:nodeData
                                                              resultJson:&nodeRequest];
    XCTAssertEqual(ret.code, Success, @"LedgerUtils::buildNodeRequestWithSubmitterDid() failed");
    XCTAssertNotNil(nodeRequest, @"nodeRequest is nil!");

    // 8. Sign and submit request
    NSString *nodeResponse = nil;
    ret = [[LedgerUtils sharedInstance] signAndSubmitRequestWithPoolHandle:poolHandle
                                                              walletHandle:walletHandle
                                                              submitterDid:myDid
                                                               requestJson:nodeRequest
                                                           outResponseJson:&nodeResponse];
    XCTAssertEqual(ret.code, Success, @"LedgerUtils::signAndSubmitRequestWithPoolHandle() failed");
    XCTAssertNotNil(nodeResponse, @"nodeResponse is nil!");

    [[PoolUtils sharedInstance] closeHandle:poolHandle];
    [TestUtils cleanupStorage];
}

// MARK: - Claim def requests
- (void)testBuildClaimDefRequestWorksForCorrectDataJson {
    [TestUtils cleanupStorage];
    NSString *identifier = @"NcYxiDXkpYi6ov5FcYDi1e";
    NSString *signatureType = @"CL";
    NSNumber *schemaSeqNo = @(1);
    NSString *data = @"{"\
    "\"primary\":{"\
    "\"n\":\"1\","\
    "\"s\":\"2\","\
    "\"rms\":\"3\","\
    "\"r\":{"\
    "\"name\":\"1\"},"\
    "\"rctxt\":\"1\","\
    "\"z\":\"1\"}}";

    NSMutableDictionary *expectedResult = [NSMutableDictionary new];

    expectedResult[@"identifier"] = @"NcYxiDXkpYi6ov5FcYDi1e";
    expectedResult[@"operation"] = [NSMutableDictionary new];
    expectedResult[@"operation"][@"ref"] = @(1);
    expectedResult[@"operation"][@"data"] = [NSMutableDictionary new];

    NSMutableDictionary *primary = [NSMutableDictionary new];
    primary[@"n"] = @"1";
    primary[@"s"] = @"2";
    primary[@"rms"] = @"3";
    primary[@"r"] = [NSMutableDictionary new];
    primary[@"r"][@"name"] = @"1";
    primary[@"rctxt"] = @"1";
    primary[@"z"] = @"1";

    expectedResult[@"operation"][@"data"][@"primary"] = primary;
    expectedResult[@"operation"][@"data"][@"type"] = @"102";
    expectedResult[@"operation"][@"data"][@"signature_type"] = @"CL";

    NSString *claimDefrequestJson;
    NSError *ret = [[LedgerUtils sharedInstance] buildClaimDefTxnWithSubmitterDid:identifier
                                                                             xref:schemaSeqNo
                                                                    signatureType:signatureType
                                                                             data:data
                                                                       resultJson:&claimDefrequestJson];
    XCTAssertEqual(ret.code, Success, @"LedgerUtils::buildClaimDefTxnWithSubmitterDid() failed");
    XCTAssertNotNil(claimDefrequestJson, @"claimDefrequestJson is nil!");
    NSLog(@"claimDefrequestJson: %@", claimDefrequestJson);

    NSDictionary *request = [NSDictionary fromString:claimDefrequestJson];
    XCTAssertTrue([request contains:expectedResult], @"request doesn't contain expectedResult");

    [TestUtils cleanupStorage];
}

- (void)testBuildGetClaimDefRequestWorks {
    [TestUtils cleanupStorage];
    NSString *identifier = @"NcYxiDXkpYi6ov5FcYDi1e";
    NSNumber *xref = @(1);
    NSString *signatureType = @"signature_type";
    NSString *origin = @"NcYxiDXkpYi6ov5FcYDi1e";

    NSMutableDictionary *expectedResult = [NSMutableDictionary new];
    expectedResult[@"identifier"] = @"NcYxiDXkpYi6ov5FcYDi1e";
    expectedResult[@"operation"] = [NSMutableDictionary new];
    expectedResult[@"operation"][@"type"] = @"108";
    expectedResult[@"operation"][@"ref"] = @(1);
    expectedResult[@"operation"][@"signature_type"] = @"signature_type";
    expectedResult[@"operation"][@"origin"] = @"NcYxiDXkpYi6ov5FcYDi1e";

    NSString *getClaimDefRequestJson;
    NSError *ret = [[LedgerUtils sharedInstance] buildGetClaimDefTxnWithSubmitterDid:identifier
                                                                                xref:xref
                                                                       signatureType:signatureType
                                                                              origin:origin
                                                                          resultJson:&getClaimDefRequestJson];

    XCTAssertEqual(ret.code, Success, @"LedgerUtils::buildGetClaimDefTxnWithSubmitterDid() failed");
    XCTAssertNotNil(getClaimDefRequestJson, @"getClaimDefRequestJson is nil!");
    NSLog(@"getClaimDefRequestJson: %@", getClaimDefRequestJson);

    NSDictionary *request = [NSDictionary fromString:getClaimDefRequestJson];
    XCTAssertTrue([request contains:expectedResult], @"request doesn't contain expectedResult");
    [TestUtils cleanupStorage];
}

- (void)testClaimDefRequestWorksWithoutSignature {
    [TestUtils cleanupStorage];

    NSString *poolName = @"indy_claim_def_request_works_without_signature";
    NSError *ret = nil;

    // 1. Create and open pool ledger config, get pool handle
    IndyHandle poolHandle = 0;

    ret = [[PoolUtils sharedInstance] createAndOpenPoolLedgerWithPoolName:poolName
                                                               poolHandle:&poolHandle];
    XCTAssertEqual(ret.code, Success, @"PoolUtils:createAndOpenPoolLedgerConfig:poolName failed");

    // 2. Create and open wallet, get wallet handle
    IndyHandle walletHandle = 0;
    ret = [[WalletUtils sharedInstance] createAndOpenWalletWithPoolName:poolName
                                                                  xtype:nil
                                                                 handle:&walletHandle];
    XCTAssertEqual(ret.code, Success, @"WalletUtils:createAndOpenWalletWithPoolName failed");

    // 3. Obtain trustee did

    NSString *trusteeDid = nil;

    ret = [[DidUtils sharedInstance] createAndStoreMyDidWithWalletHandle:walletHandle
                                                                    seed:@"000000000000000000000000Trustee1"
                                                                outMyDid:&trusteeDid
                                                             outMyVerkey:nil];
    XCTAssertEqual(ret.code, Success, @"DidUtils::createAndStoreMyDid() failed");
    NSLog(@"trusteeDid: %@", trusteeDid);

    // 4. Obtain my did
    NSString *myDid = nil;
    NSString *myVerKey = nil;

    ret = [[DidUtils sharedInstance] createMyDidWithWalletHandle:walletHandle
                                                       myDidJson:@"{}"
                                                        outMyDid:&myDid
                                                     outMyVerkey:&myVerKey];
    XCTAssertEqual(ret.code, Success, @"DidUtils::createMyDidWithWalletHandle() failed");

    XCTAssertNotNil(myDid, @"myDid is nil!");
    XCTAssertNotNil(myVerKey, @"myVerKey is nil!");

    // 5. Build nym request

    NSString *nymRequest = nil;
    ret = [[LedgerUtils sharedInstance] buildNymRequestWithSubmitterDid:trusteeDid
                                                              targetDid:myDid
                                                                 verkey:myVerKey
                                                                  alias:nil
                                                                   role:nil
                                                             outRequest:&nymRequest];
    XCTAssertEqual(ret.code, Success, @"LedgerUtils::buildNymRequest() failed");
    XCTAssertNotNil(nymRequest, @"nymRequestResult is nil!");

    // 6. Sign and Submit nym request
    NSString *nymResponse = nil;
    ret = [[LedgerUtils sharedInstance] signAndSubmitRequestWithPoolHandle:poolHandle
                                                              walletHandle:walletHandle
                                                              submitterDid:trusteeDid
                                                               requestJson:nymRequest
                                                           outResponseJson:&nymResponse];
    XCTAssertEqual(ret.code, Success, @"LedgerUtils::signAndSubmitRequest() failed");
    XCTAssertNotNil(nymResponse, @"nymResponse is nil!");

    // 7. Build schema request
    NSString *schemaData = [NSString stringWithFormat:@"{"\
                            "\"name\":\"gvt2\"," \
                            "\"version\":\"2.0\"," \
                            "\"attr_names\":[\"name\",\"male\"]" \
                            "}"];
    NSString *schemaRequest = nil;
    ret = [[LedgerUtils sharedInstance] buildSchemaRequestWithSubmitterDid:myDid
                                                                      data:schemaData
                                                                resultJson:&schemaRequest];
    XCTAssertEqual(ret.code, Success, @"LedgerUtils::buildSchemaRequest() failed");
    XCTAssertNotNil(schemaRequest, @"schemaRequest is nil!");

    // 8. Sign and submit schema request
    NSString *schemaResponse = nil;
    ret = [[LedgerUtils sharedInstance] signAndSubmitRequestWithPoolHandle:poolHandle
                                                              walletHandle:walletHandle
                                                              submitterDid:myDid
                                                               requestJson:schemaRequest
                                                           outResponseJson:&schemaResponse];
    XCTAssertEqual(ret.code, Success, @"LedgerUtils::signAndSubmitRequest() failed");
    XCTAssertNotNil(schemaResponse, @"schemaResponse is nil!");

    // 9. Build getSchemaRequest
    NSString *getSchemaData = [NSString stringWithFormat:@"{"\
                               "\"name\":\"gvt2\"," \
                               "\"version\":\"2.0\"" \
                               "}"];
    NSString *getSchemaRequest = nil;
    ret = [[LedgerUtils sharedInstance] buildGetSchemaRequestWithSubmitterDid:myDid
                                                                         dest:myDid
                                                                         data:getSchemaData
                                                                   resultJson:&getSchemaRequest];
    XCTAssertEqual(ret.code, Success, @"LedgerUtils::buildGetSchemaRequest() failed");
    XCTAssertNotNil(getSchemaRequest, @"getSchemaRequest is nil!");

    // 10. Send getSchemaRequest
    NSString *getSchemaResponseJson = nil;

    ret = [[PoolUtils sharedInstance] sendRequestWithPoolHandle:poolHandle
                                                        request:getSchemaRequest
                                                       response:&getSchemaResponseJson];
    XCTAssertEqual(ret.code, Success, @"PoolUtils::sendRequest() failed");
    XCTAssertNotNil(getSchemaResponseJson, @"getSchemaResponseJson is nil!");

    NSDictionary *getSchemaResponse = [NSDictionary fromString:getSchemaResponseJson];

    NSNumber *seqNo = getSchemaResponse[@"result"][@"seqNo"];
    getSchemaResponseJson = [NSDictionary toString:(NSDictionary *) getSchemaResponse[@"result"]];

    // 11. Create claim definition
    NSString *claimDefJson = [[AnoncredsUtils sharedInstance] getGvtClaimDef];
    NSDictionary *claimDef = [NSDictionary fromString:claimDefJson];

    NSMutableDictionary *claimDefData = [NSMutableDictionary new];
    claimDefData[@"primary"] = claimDef[@"data"][@"primary"];
    claimDefData[@"revocation"] = claimDef[@"data"][@"revocation"];
    NSString *claimDefDataJson = [NSDictionary toString:claimDefData];

    // 12. Build claim def request
    NSString *claimDefRequestJson;
    ret = [[LedgerUtils sharedInstance] buildClaimDefTxnWithSubmitterDid:myDid
                                                                    xref:seqNo
                                                           signatureType:claimDef[@"signature_type"]
                                                                    data:claimDefDataJson
                                                              resultJson:&claimDefRequestJson];
    XCTAssertEqual(ret.code, Success, @"AnoncredsUtils::buildClaimDefTxnWithSubmitterDid() failed");
    XCTAssertNotNil(claimDefRequestJson, @"claimDefRequestJson is nil!");


    // 13. Sign and submit claim def request

    NSString *claimDefResponse;
    ret = [[PoolUtils sharedInstance] sendRequestWithPoolHandle:poolHandle
                                                        request:claimDefRequestJson
                                                       response:&claimDefResponse];
    XCTAssertEqual(ret.code, Success, @"LedgerUtils::signAndSubmitRequestWithPoolHandle() returned not Success");
    XCTAssertNotNil(claimDefResponse, @"claimDefResponse is nil!");
    NSDictionary *response = [NSDictionary fromString:claimDefResponse];
    XCTAssertTrue([response[@"op"] isEqualToString:@"REQNACK"], @"wrong response type");

    [[PoolUtils sharedInstance] closeHandle:poolHandle];
    [TestUtils cleanupStorage];
}

- (void)testClaimDefRequestsWorks {
    [TestUtils cleanupStorage];

    NSString *poolName = @"indy_claim_def_requests_works";
    NSError *ret = nil;

    // 1. Create and open pool ledger config, get pool handle
    IndyHandle poolHandle = 0;

    ret = [[PoolUtils sharedInstance] createAndOpenPoolLedgerWithPoolName:poolName
                                                               poolHandle:&poolHandle];
    XCTAssertEqual(ret.code, Success, @"PoolUtils:createAndOpenPoolLedgerConfig:poolName failed");

    // 2. Create and open wallet, get wallet handle
    IndyHandle walletHandle = 0;
    ret = [[WalletUtils sharedInstance] createAndOpenWalletWithPoolName:poolName
                                                                  xtype:nil
                                                                 handle:&walletHandle];
    XCTAssertEqual(ret.code, Success, @"WalletUtils:createAndOpenWalletWithPoolName failed");

    // 3. Obtain trustee did

    NSString *trusteeDid = nil;
    ret = [[DidUtils sharedInstance] createAndStoreMyDidWithWalletHandle:walletHandle
                                                                    seed:@"000000000000000000000000Trustee1"
                                                                outMyDid:&trusteeDid
                                                             outMyVerkey:nil];
    XCTAssertEqual(ret.code, Success, @"DidUtils::createAndStoreMyDid() failed for trusteeDid");
    NSLog(@"trusteeDid: %@", trusteeDid);

    // 4. Obtain my did
    NSString *myDid = nil;
    NSString *myVerKey = nil;
    NSString *myDidJson = [NSString stringWithFormat:@"{}"];

    ret = [[DidUtils sharedInstance] createMyDidWithWalletHandle:walletHandle
                                                       myDidJson:myDidJson
                                                        outMyDid:&myDid
                                                     outMyVerkey:&myVerKey];
    XCTAssertEqual(ret.code, Success, @"DidUtils::createMyDidWithWalletHandle() failed");

    XCTAssertNotNil(myDid, @"myDid is nil!");
    XCTAssertNotNil(myVerKey, @"myVerKey is nil!");

    // 5. Build nym request

    NSString *nymRequest = nil;
    ret = [[LedgerUtils sharedInstance] buildNymRequestWithSubmitterDid:trusteeDid
                                                              targetDid:myDid
                                                                 verkey:myVerKey
                                                                  alias:nil
                                                                   role:nil
                                                             outRequest:&nymRequest];
    XCTAssertEqual(ret.code, Success, @"LedgerUtils::buildNymRequest() failed");
    XCTAssertNotNil(nymRequest, @"nymRequestResult is nil!");

    // 6. Sign and Submit nym request
    NSString *nymResponse = nil;
    ret = [[LedgerUtils sharedInstance] signAndSubmitRequestWithPoolHandle:poolHandle
                                                              walletHandle:walletHandle
                                                              submitterDid:trusteeDid
                                                               requestJson:nymRequest
                                                           outResponseJson:&nymResponse];
    XCTAssertEqual(ret.code, Success, @"LedgerUtils::signAndSubmitRequest() failed");
    XCTAssertNotNil(nymResponse, @"nymResponse is nil!");

    // 7. Build schema request
    NSString *schemaData = [NSString stringWithFormat:@"{"\
                            "\"name\":\"gvt2\"," \
                            "\"version\":\"2.0\"," \
                            "\"attr_names\":[\"name\",\"male\"]" \
                            "}"];
    NSString *schemaRequest = nil;
    ret = [[LedgerUtils sharedInstance] buildSchemaRequestWithSubmitterDid:myDid
                                                                      data:schemaData
                                                                resultJson:&schemaRequest];
    XCTAssertEqual(ret.code, Success, @"LedgerUtils::buildSchemaRequest() failed");
    XCTAssertNotNil(schemaRequest, @"schemaRequest is nil!");

    // 8. Sign and submit schema request
    NSString *schemaResponse = nil;
    ret = [[LedgerUtils sharedInstance] signAndSubmitRequestWithPoolHandle:poolHandle
                                                              walletHandle:walletHandle
                                                              submitterDid:myDid
                                                               requestJson:schemaRequest
                                                           outResponseJson:&schemaResponse];
    XCTAssertEqual(ret.code, Success, @"LedgerUtils::signAndSubmitRequest() failed");
    XCTAssertNotNil(schemaResponse, @"schemaResponse is nil!");

    // 9. Build getSchemaRequest
    NSString *getSchemaData = [NSString stringWithFormat:@"{"\
                               "\"name\":\"gvt2\"," \
                               "\"version\":\"2.0\"" \
                               "}"];
    NSString *getSchemaRequest = nil;
    ret = [[LedgerUtils sharedInstance] buildGetSchemaRequestWithSubmitterDid:myDid
                                                                         dest:myDid
                                                                         data:getSchemaData
                                                                   resultJson:&getSchemaRequest];
    XCTAssertEqual(ret.code, Success, @"LedgerUtils::buildGetSchemaRequest() failed");
    XCTAssertNotNil(getSchemaRequest, @"getSchemaRequest is nil!");

    // 10. Send getSchemaRequest
    NSString *getSchemaResponseJson = nil;

    ret = [[PoolUtils sharedInstance] sendRequestWithPoolHandle:poolHandle
                                                        request:getSchemaRequest
                                                       response:&getSchemaResponseJson];
    XCTAssertEqual(ret.code, Success, @"PoolUtils::sendRequest() failed");
    XCTAssertNotNil(getSchemaResponseJson, @"getSchemaResponseJson is nil!");

    NSDictionary *getSchemaResponse = [NSDictionary fromString:getSchemaResponseJson];

    NSNumber *seqNo = getSchemaResponse[@"result"][@"seqNo"];
    getSchemaResponseJson = [NSDictionary toString:(NSDictionary *) getSchemaResponse[@"result"]];

    // 11. Create claim definition
    NSString *claimDefJson = [[AnoncredsUtils sharedInstance] getGvtClaimDef];

    NSDictionary *claimDef = [NSDictionary fromString:claimDefJson];

    NSMutableDictionary *claimDefData = [NSMutableDictionary new];
    claimDefData[@"primary"] = claimDef[@"data"][@"primary"];
    claimDefData[@"revocation"] = claimDef[@"data"][@"revocation"];
    NSString *claimDefDataJson = [NSDictionary toString:claimDefData];

    // 12. Build claim def request
    NSString *claimDefRequestJson;
    ret = [[LedgerUtils sharedInstance] buildClaimDefTxnWithSubmitterDid:myDid
                                                                    xref:seqNo
                                                           signatureType:claimDef[@"signature_type"]
                                                                    data:claimDefDataJson
                                                              resultJson:&claimDefRequestJson];
    XCTAssertEqual(ret.code, Success, @"AnoncredsUtils::buildClaimDefTxnWithSubmitterDid() failed");
    XCTAssertNotNil(claimDefRequestJson, @"claimDefRequestJson is nil!");


    // 13. Sign and submit claim def request
    NSString *claimDefResponse;
    ret = [[LedgerUtils sharedInstance] signAndSubmitRequestWithPoolHandle:poolHandle
                                                              walletHandle:walletHandle
                                                              submitterDid:myDid
                                                               requestJson:claimDefRequestJson
                                                           outResponseJson:&claimDefResponse];
    XCTAssertEqual(ret.code, Success, @"LedgerUtils::signAndSubmitRequestWithPoolHandle() failed");
    XCTAssertNotNil(claimDefResponse, @"claimDefResponse is nil!");

    // 14. Build get claim def request
    NSString *getClaimDefRequest;
    NSString *origin = getSchemaResponse[@"result"][@"dest"];
    ret = [[LedgerUtils sharedInstance] buildGetClaimDefTxnWithSubmitterDid:myDid
                                                                       xref:getSchemaResponse[@"result"][@"seqNo"]
                                                              signatureType:claimDef[@"signature_type"]
                                                                     origin:origin
                                                                 resultJson:&getClaimDefRequest];
    XCTAssertEqual(ret.code, Success, @"LedgerUtils::buildGetClaimDefTxnWithSubmitterDid() failed");
    XCTAssertNotNil(getClaimDefRequest, @"getClaimDefRequest is nil!");

    // 15. Send getClaimDefRequest
    NSString *getClaimDefResponse;
    ret = [[PoolUtils sharedInstance] sendRequestWithPoolHandle:poolHandle
                                                        request:getClaimDefRequest
                                                       response:&getClaimDefResponse];
    XCTAssertEqual(ret.code, Success, @"PoolUtils::sendRequestWithPoolHandle() failed");
    XCTAssertNotNil(getClaimDefResponse, @"getClaimDefResponse is nil!");

    [[PoolUtils sharedInstance] closeHandle:poolHandle];
    [TestUtils cleanupStorage];
}

// MARK: - Get txn request

- (void)testBuildGetTxnRequest {
    NSString *identifier = @"NcYxiDXkpYi6ov5FcYDi1e";
    NSNumber *data = @(1);

    NSString *extectedResultJson = @"{\"identifier\":\"NcYxiDXkpYi6ov5FcYDi1e\","
            "\"operation\":{\"type\":\"3\",\"data\":1}}";

    NSDictionary *expectedResult = [NSDictionary fromString:extectedResultJson];

    NSString *getTxnRequestJson;
    NSError *ret = [[LedgerUtils sharedInstance] buildGetTxnRequestWithSubmitterDid:identifier
                                                                               data:data
                                                                         resultJson:&getTxnRequestJson];
    XCTAssertEqual(ret.code, Success, @"LedgerUtils::buildGetTxnRequestWithSubmitterDid() failed");

    NSDictionary *getTxnRequest = [NSDictionary fromString:getTxnRequestJson];

    XCTAssertTrue([getTxnRequest contains:expectedResult], @"getTxnRequest json doesn't contain expectedResult json");
}


// TODO - Still does not pass
- (void)testGetTxnRequestWorks {
    [TestUtils cleanupStorage];
    NSError *ret;
    NSString *poolName = @"indy_get_txn_request_works";

    // 1. Create and open pool ledger config
    IndyHandle poolHandle = 0;
    ret = [[PoolUtils sharedInstance] createAndOpenPoolLedgerWithPoolName:poolName
                                                               poolHandle:&poolHandle];
    XCTAssertEqual(ret.code, Success, @"PoolUtils::createAndOpenPoolLedgerWithPoolName() failed");

    // 2. Create and open wallet
    IndyHandle walletHandle = 0;
    ret = [[WalletUtils sharedInstance] createAndOpenWalletWithPoolName:poolName
                                                                  xtype:nil
                                                                 handle:&walletHandle];
    XCTAssertEqual(ret.code, Success, @"WalletUtils::createAndOpenWalletWithPoolName() failed");

    // 3. Create my did
<<<<<<< HEAD
    NSString *myDid;
    ret = [[DidUtils sharedInstance] createAndStoreMyDidWithWalletHandle:walletHandle
                                                                    seed:@"000000000000000000000000Trustee1"
                                                                outMyDid:&myDid
                                                             outMyVerkey:nil];
    XCTAssertEqual(ret.code, Success, @"DidUtils::createAndStoreMyDid() failed for myDid");
=======
    NSString *myDid = [[DidUtils sharedInstance] createStoreAndPublishMyDidWithWalletHandle:walletHandle
                                                                                 poolHandle:poolHandle];
>>>>>>> a191cde1

    NSMutableArray *keys = [NSMutableArray new];
    [keys addObject:@"name"];

    // 4. Build schema data json
    NSMutableDictionary *schemaData = [NSMutableDictionary new];
    schemaData[@"name"] = @"gvt3";
    schemaData[@"version"] = @"3.0";
    schemaData[@"attr_names"] = keys;

    NSString *schemaDataJson = [NSDictionary toString:schemaData];

    // 5. Build & submit schema request
    NSString *schemaRequest;
    ret = [[LedgerUtils sharedInstance] buildSchemaRequestWithSubmitterDid:myDid
                                                                      data:schemaDataJson
                                                                resultJson:&schemaRequest];
    XCTAssertEqual(ret.code, Success, @"LedgerUtils::buildSchemaRequestWithSubmitterDid() failed");

    NSString *schemaResponseJson;
    ret = [[LedgerUtils sharedInstance] signAndSubmitRequestWithPoolHandle:poolHandle
                                                              walletHandle:walletHandle
                                                              submitterDid:myDid
                                                               requestJson:schemaRequest
                                                           outResponseJson:&schemaResponseJson];
    XCTAssertEqual(ret.code, Success, @"LedgerUtils::signAndSubmitRequestWithPoolHandle() failed");

    // 6. Build & send get schema request

    NSMutableDictionary *getSchemaData = [NSMutableDictionary new];
    getSchemaData[@"name"] = @"gvt3";
    getSchemaData[@"version"] = @"3.0";

    NSString *getSchemaDataJson = [NSDictionary toString:getSchemaData];
    NSString *getSchemaRequest;
    ret = [[LedgerUtils sharedInstance] buildGetSchemaRequestWithSubmitterDid:myDid
                                                                         dest:myDid
                                                                         data:getSchemaDataJson
                                                                   resultJson:&getSchemaRequest];
    XCTAssertEqual(ret.code, Success, @"LedgerUtils::buildGetSchemaRequestWithSubmitterDid() failed");

    NSString *getSchemaResponse;
    ret = [[PoolUtils sharedInstance] sendRequestWithPoolHandle:poolHandle
                                                        request:getSchemaRequest
                                                       response:&getSchemaResponse];
    XCTAssertEqual(ret.code, Success, @"PoolUtils::sendRequestWithPoolHandle() failed");

    // 9. Build & submit get txn request

    NSDictionary *schemaResponse = [NSDictionary fromString:schemaResponseJson];
    NSNumber *seqNo = (NSNumber *) schemaResponse[@"result"][@"seqNo"];

    NSString *getTxnRequest;
    ret = [[LedgerUtils sharedInstance] buildGetTxnRequestWithSubmitterDid:myDid
                                                                      data:seqNo
                                                                resultJson:&getTxnRequest];
    XCTAssertEqual(ret.code, Success, @"LedgerUtils::buildGetTxnRequestWithSubmitterDid() failed");

    NSString *getTxnResponseJson;
    ret = [[LedgerUtils sharedInstance] submitRequest:getTxnRequest
                                       withPoolHandle:poolHandle
                                           resultJson:&getTxnResponseJson];
    XCTAssertEqual(ret.code, Success, @"LedgerUtils::submitRequest() failed for getTxnRequest: %@", getTxnRequest);

    // 10. Check getTxnResponse
    NSDictionary *getTxnResponse = [NSDictionary fromString:getTxnResponseJson];

<<<<<<< HEAD
    NSDictionary *getTxnSchemaResult = [NSDictionary fromString:getTxnResponse[@"result"][@"data"]];
    XCTAssertNotNil(getTxnSchemaResult[@"data"], @"getTxnSchemaResult[data] is nil");
    XCTAssertTrue([getTxnSchemaResult[@"data"] length] > 0, @"getTxnResponse[result][data] is empty");

    NSString *getTxnSchemaDataJson = getTxnSchemaResult[@"data"];

    XCTAssertTrue([getTxnSchemaDataJson isEqualToString:schemaDataJson], @"getTxnSchemaDataJson is not equesl to schemaDataJson");
=======
    NSDictionary *getTxnSchemaResult = getTxnResponse[@"result"][@"data"];
    XCTAssertNotNil(getTxnSchemaResult[@"data"], @"getTxnSchemaResult[data] is nil");

    NSDictionary *getTxnSchemaData = getTxnSchemaResult[@"data"];

    XCTAssertTrue([getTxnSchemaData isEqualToDictionary:schemaData], @"getTxnSchemaDataJson is not equesl to schemaData");
>>>>>>> a191cde1

    [[PoolUtils sharedInstance] closeHandle:poolHandle];
    [TestUtils cleanupStorage];
}

// TODO: Still doesn't work
- (void)testGetTxnRequestWorksForInvalidSeqNo {
    [TestUtils cleanupStorage];
    NSError *ret;
    NSString *poolName = @"indy_get_txn_request_works_for_invalid_seq_no";

    // 1. Create and open pool ledger config
    IndyHandle poolHandle = 0;
    ret = [[PoolUtils sharedInstance] createAndOpenPoolLedgerWithPoolName:poolName
                                                               poolHandle:&poolHandle];
    XCTAssertEqual(ret.code, Success, @"PoolUtils::createAndOpenPoolLedgerWithPoolName() failed");

    // 2. Create and open wallet
    IndyHandle walletHandle = 0;
    ret = [[WalletUtils sharedInstance] createAndOpenWalletWithPoolName:poolName
                                                                  xtype:nil
                                                                 handle:&walletHandle];
    XCTAssertEqual(ret.code, Success, @"WalletUtils::createAndOpenWalletWithPoolName() failed");

    // 3. Create my did
<<<<<<< HEAD
    NSString *myDid;
    ret = [[DidUtils sharedInstance] createAndStoreMyDidWithWalletHandle:walletHandle
                                                                    seed:@"000000000000000000000000Trustee1"
                                                                outMyDid:&myDid
                                                             outMyVerkey:nil];
    XCTAssertEqual(ret.code, Success, @"DidUtils::createAndStoreMyDid() failed for myDid");
=======
    NSString *myDid = [[DidUtils sharedInstance] createStoreAndPublishMyDidWithWalletHandle:walletHandle
                                                                                 poolHandle:poolHandle];
>>>>>>> a191cde1

    NSMutableArray *keys = [NSMutableArray new];
    [keys addObject:@"name"];

    // 4. Build schema data json
    NSMutableDictionary *schemaData = [NSMutableDictionary new];
    schemaData[@"name"] = @"gvt3";
    schemaData[@"version"] = @"3.0";
    schemaData[@"attr_names"] = keys;

    NSString *schemaDataJson = [NSDictionary toString:schemaData];

    // 5. Build & submit schema request
    NSString *schemaRequest;
    ret = [[LedgerUtils sharedInstance] buildSchemaRequestWithSubmitterDid:myDid
                                                                      data:schemaDataJson
                                                                resultJson:&schemaRequest];
    XCTAssertEqual(ret.code, Success, @"LedgerUtils::buildSchemaRequestWithSubmitterDid() failed");

    NSString *schemaResponseJson;
    ret = [[LedgerUtils sharedInstance] signAndSubmitRequestWithPoolHandle:poolHandle
                                                              walletHandle:walletHandle
                                                              submitterDid:myDid
                                                               requestJson:schemaRequest
                                                           outResponseJson:&schemaResponseJson];
    XCTAssertEqual(ret.code, Success, @"LedgerUtils::signAndSubmitRequestWithPoolHandle() failed");

    // 9. Build & submit get txn request

    NSDictionary *schemaResponse = [NSDictionary fromString:schemaResponseJson];
    NSNumber *seqNo = (NSNumber *) schemaResponse[@"result"][@"seqNo"];
    seqNo = [NSNumber numberWithInt:[seqNo intValue] + 1];

    NSString *getTxnRequest;
    ret = [[LedgerUtils sharedInstance] buildGetTxnRequestWithSubmitterDid:myDid
                                                                      data:seqNo
                                                                resultJson:&getTxnRequest];
    XCTAssertEqual(ret.code, Success, @"LedgerUtils::buildGetTxnRequestWithSubmitterDid() failed");

    NSString *getTxnResponseJson;
    ret = [[LedgerUtils sharedInstance] submitRequest:getTxnRequest
                                       withPoolHandle:poolHandle
                                           resultJson:&getTxnResponseJson];
    XCTAssertEqual(ret.code, Success, @"LedgerUtils::submitRequest() failed for getTxnRequest: %@", getTxnRequest);

    // 10. Check getTxnResponse
    NSDictionary *getTxnResponse = [NSDictionary fromString:getTxnResponseJson];

    XCTAssertTrue([getTxnResponse[@"result"][@"data"] isEqual:[NSNull null]], @"data field in getTxnResponse shall be nil");

    [[PoolUtils sharedInstance] closeHandle:poolHandle];
    [TestUtils cleanupStorage];
}

@end<|MERGE_RESOLUTION|>--- conflicted
+++ resolved
@@ -1239,20 +1239,8 @@
 
 
     // 3. Obtain my did
-<<<<<<< HEAD
-    NSString *myDid = nil;
-    NSString *myDidJson = [NSString stringWithFormat:@"{\"seed\":\"000000000000000000000000Trustee1\"}"];
-    ret = [[DidUtils sharedInstance] createMyDidWithWalletHandle:walletHandle
-                                                       myDidJson:myDidJson
-                                                        outMyDid:&myDid
-                                                     outMyVerkey:nil];
-    XCTAssertEqual(ret.code, Success, @"DidUtils::createMyDidWithWalletHandle() failed");
-
-    XCTAssertNotNil(myDid, @"myDid is nil!");
-=======
     NSString *myDid = [[DidUtils sharedInstance] createStoreAndPublishMyDidWithWalletHandle:walletHandle
                                                                                  poolHandle:poolHandle];
->>>>>>> a191cde1
 
     // 4. Build schema request
 
@@ -2060,17 +2048,8 @@
     XCTAssertEqual(ret.code, Success, @"WalletUtils::createAndOpenWalletWithPoolName() failed");
 
     // 3. Create my did
-<<<<<<< HEAD
-    NSString *myDid;
-    ret = [[DidUtils sharedInstance] createAndStoreMyDidWithWalletHandle:walletHandle
-                                                                    seed:@"000000000000000000000000Trustee1"
-                                                                outMyDid:&myDid
-                                                             outMyVerkey:nil];
-    XCTAssertEqual(ret.code, Success, @"DidUtils::createAndStoreMyDid() failed for myDid");
-=======
     NSString *myDid = [[DidUtils sharedInstance] createStoreAndPublishMyDidWithWalletHandle:walletHandle
                                                                                  poolHandle:poolHandle];
->>>>>>> a191cde1
 
     NSMutableArray *keys = [NSMutableArray new];
     [keys addObject:@"name"];
@@ -2138,22 +2117,12 @@
     // 10. Check getTxnResponse
     NSDictionary *getTxnResponse = [NSDictionary fromString:getTxnResponseJson];
 
-<<<<<<< HEAD
-    NSDictionary *getTxnSchemaResult = [NSDictionary fromString:getTxnResponse[@"result"][@"data"]];
-    XCTAssertNotNil(getTxnSchemaResult[@"data"], @"getTxnSchemaResult[data] is nil");
-    XCTAssertTrue([getTxnSchemaResult[@"data"] length] > 0, @"getTxnResponse[result][data] is empty");
-
-    NSString *getTxnSchemaDataJson = getTxnSchemaResult[@"data"];
-
-    XCTAssertTrue([getTxnSchemaDataJson isEqualToString:schemaDataJson], @"getTxnSchemaDataJson is not equesl to schemaDataJson");
-=======
     NSDictionary *getTxnSchemaResult = getTxnResponse[@"result"][@"data"];
     XCTAssertNotNil(getTxnSchemaResult[@"data"], @"getTxnSchemaResult[data] is nil");
 
     NSDictionary *getTxnSchemaData = getTxnSchemaResult[@"data"];
 
     XCTAssertTrue([getTxnSchemaData isEqualToDictionary:schemaData], @"getTxnSchemaDataJson is not equesl to schemaData");
->>>>>>> a191cde1
 
     [[PoolUtils sharedInstance] closeHandle:poolHandle];
     [TestUtils cleanupStorage];
@@ -2179,17 +2148,8 @@
     XCTAssertEqual(ret.code, Success, @"WalletUtils::createAndOpenWalletWithPoolName() failed");
 
     // 3. Create my did
-<<<<<<< HEAD
-    NSString *myDid;
-    ret = [[DidUtils sharedInstance] createAndStoreMyDidWithWalletHandle:walletHandle
-                                                                    seed:@"000000000000000000000000Trustee1"
-                                                                outMyDid:&myDid
-                                                             outMyVerkey:nil];
-    XCTAssertEqual(ret.code, Success, @"DidUtils::createAndStoreMyDid() failed for myDid");
-=======
     NSString *myDid = [[DidUtils sharedInstance] createStoreAndPublishMyDidWithWalletHandle:walletHandle
                                                                                  poolHandle:poolHandle];
->>>>>>> a191cde1
 
     NSMutableArray *keys = [NSMutableArray new];
     [keys addObject:@"name"];
