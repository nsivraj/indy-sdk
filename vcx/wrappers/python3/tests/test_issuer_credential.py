import pytest
from vcx.error import ErrorCode, VcxError
from vcx.state import State
from vcx.api.issuer_credential import IssuerCredential
from vcx.api.connection import Connection
from vcx.api.credential_def import CredentialDef

source_id = '1'
schema_no = 1234
cred_def_id = 'cred_def_id1'
cred_def_handle = 1
attrs = {'key': 'value', 'key2': 'value2', 'key3': 'value3'}
name = 'Credential Name'
issuer_did = '8XFh8yBzrpJQmNyZzgoTqB'
connection_options = '{"connection_type":"SMS","phone":"8019119191","use_public_did":true}'
price = '1'
schema_id = '123'
req = {'libindy_cred_req': '', 'libindy_cred_req_meta': '', 'cred_def_id': '', 'tid': '', 'to_did': '', 'from_did': '',
       'version': '', 'mid': '', 'msg_ref_id': '123'}

@pytest.mark.asyncio
@pytest.mark.usefixtures('vcx_init_test_mode')
async def test_create_issuer_credential():
    cred_def = await CredentialDef.create(source_id, name, schema_id, 0)
    issuer_credential = await IssuerCredential.create(source_id, attrs, cred_def.handle, name, price)
    assert issuer_credential.source_id == source_id
    assert issuer_credential.handle > 0
    assert await issuer_credential.get_state() == State.Initialized


@pytest.mark.asyncio
@pytest.mark.usefixtures('vcx_init_test_mode')
async def test_serialize():
    cred_def = await CredentialDef.create(source_id, name, schema_id, 0)
    issuer_credential = await IssuerCredential.create(source_id, attrs, cred_def.handle, name, price)
    data = await issuer_credential.serialize()
    assert data.get('data').get('source_id') == source_id
    assert data.get('data').get('credential_name') == name


@pytest.mark.asyncio
@pytest.mark.usefixtures('vcx_init_test_mode')
async def test_serialize_with_bad_handle():
    with pytest.raises(VcxError) as e:
        cred_def = await CredentialDef.create(source_id, name, schema_id, 0)
        issuer_credential = await IssuerCredential.create(source_id, attrs, cred_def.handle, name, price)
        issuer_credential.handle = 0
        await issuer_credential.serialize()
    assert ErrorCode.InvalidIssuerCredentialHandle == e.value.error_code
    assert 'Invalid Credential Issuer Handle' == e.value.error_msg


@pytest.mark.asyncio
@pytest.mark.usefixtures('vcx_init_test_mode')
async def test_deserialize():
    cred_def = await CredentialDef.create(source_id, name, schema_id, 0)
    issuer_credential = await IssuerCredential.create(source_id, attrs, cred_def.handle, name, price)
    data = await issuer_credential.serialize()
    data['data']['handle'] = 99999
    data['data']['state'] = State.Expired
    issuer_credential2 = await IssuerCredential.deserialize(data)
    assert issuer_credential2.source_id == data.get('data').get('source_id')


@pytest.mark.asyncio
@pytest.mark.usefixtures('vcx_init_test_mode')
async def test_deserialize_with_invalid_data():
    with pytest.raises(VcxError) as e:
        data = {'data': { 'invalid': -99 } }
        await IssuerCredential.deserialize(data)
    assert ErrorCode.InvalidJson == e.value.error_code
    assert 'Invalid JSON string' == e.value.error_msg


@pytest.mark.asyncio
@pytest.mark.usefixtures('vcx_init_test_mode')
async def test_serialize_deserialize_and_then_serialize():
    cred_def = await CredentialDef.create(source_id, name, schema_id, 0)
    issuer_credential = await IssuerCredential.create(source_id, attrs, cred_def.handle, name, price)
    data1 = await issuer_credential.serialize()
    print("data1: %s" %  data1)
    issuer_credential2 = await IssuerCredential.deserialize(data1)
    data2 = await issuer_credential2.serialize()
    assert data1 == data2


@pytest.mark.asyncio
@pytest.mark.usefixtures('vcx_init_test_mode')
async def test_update_state():
    cred_def = await CredentialDef.create(source_id, name, schema_id, 0)
    issuer_credential = await IssuerCredential.create(source_id, attrs, cred_def.handle, name, price)
    assert await issuer_credential.update_state() == State.Initialized


@pytest.mark.asyncio
@pytest.mark.usefixtures('vcx_init_test_mode')
async def test_update_state_with_invalid_handle():
    with pytest.raises(VcxError) as e:
        cred_def = await CredentialDef.create(source_id, name, schema_id, 0)
        issuer_credential = await IssuerCredential.create(source_id, attrs, cred_def.handle, name, price)
        issuer_credential.handle = 0
        await issuer_credential.update_state()
    assert ErrorCode.InvalidIssuerCredentialHandle == e.value.error_code
    assert 'Invalid Credential Issuer Handle' == e.value.error_msg


@pytest.mark.asyncio
@pytest.mark.usefixtures('vcx_init_test_mode')
async def test_get_state():
    cred_def = await CredentialDef.create(source_id, name, schema_id, 0)
    issuer_credential = await IssuerCredential.create(source_id, attrs, cred_def.handle, name, price)
    assert await issuer_credential.get_state() == State.Initialized


@pytest.mark.asyncio
@pytest.mark.usefixtures('vcx_init_test_mode')
async def test_issuer_credential_release():
    with pytest.raises(VcxError) as e:
        cred_def = await CredentialDef.create(source_id, name, schema_id, 0)
        issuer_credential = await IssuerCredential.create(source_id, attrs, cred_def.handle, name, price)
        assert issuer_credential.handle > 0
        issuer_credential.release()
        await issuer_credential.serialize()
    assert ErrorCode.InvalidIssuerCredentialHandle == e.value.error_code
    assert 'Invalid Credential Issuer Handle' == e.value.error_msg


@pytest.mark.asyncio
@pytest.mark.usefixtures('vcx_init_test_mode')
async def test_send_offer():
    connection = await Connection.create(source_id)
<<<<<<< HEAD
    await connection.connect(phone_number)
    cred_def = await CredentialDef.create(source_id, name, schema_id, 0)
    issuer_credential = await IssuerCredential.create(source_id, attrs, cred_def.handle, name, price)
=======
    await connection.connect(connection_options)
    issuer_credential = await IssuerCredential.create(source_id, attrs, cred_def_id, name, price)
>>>>>>> 58cb31ed
    await issuer_credential.send_offer(connection)
    assert await issuer_credential.update_state() == State.OfferSent
    txn = await issuer_credential.get_payment_txn()
    assert(txn)


@pytest.mark.asyncio
@pytest.mark.usefixtures('vcx_init_test_mode')
async def test_send_offer_with_invalid_state():
    with pytest.raises(VcxError) as e:
        connection = await Connection.create(source_id)
<<<<<<< HEAD
        await connection.connect(phone_number)
        cred_def = await CredentialDef.create(source_id, name, schema_id, 0)
        issuer_credential = await IssuerCredential.create(source_id, attrs, cred_def.handle, name, price)
=======
        await connection.connect(connection_options)
        issuer_credential = await IssuerCredential.create(source_id, attrs, cred_def_id, name, price)
>>>>>>> 58cb31ed
        data = await issuer_credential.serialize()
        data['data']['state'] = State.Expired
        issuer_credential2 = await IssuerCredential.deserialize(data)
        await issuer_credential2.send_offer(connection)
    assert ErrorCode.NotReady == e.value.error_code
    assert 'Object not ready for specified action' == e.value.error_msg

@pytest.mark.asyncio
@pytest.mark.usefixtures('vcx_init_test_mode')
async def test_send_offer_with_bad_connection():
    with pytest.raises(VcxError) as e:
        connection = Connection(source_id)
        cred_def = await CredentialDef.create(source_id, name, schema_id, 0)
        issuer_credential = await IssuerCredential.create(source_id, attrs, cred_def.handle, name, price)
        await issuer_credential.send_offer(connection)
    assert ErrorCode.InvalidConnectionHandle == e.value.error_code
    assert 'Invalid Connection Handle' == e.value.error_msg


@pytest.mark.asyncio
@pytest.mark.usefixtures('vcx_init_test_mode')
async def test_send_credential():
    connection = await Connection.create(source_id)
<<<<<<< HEAD
    await connection.connect(phone_number)
    cred_def = await CredentialDef.create(source_id, name, schema_id, 0)
    issuer_credential = await IssuerCredential.create(source_id, attrs, cred_def.handle, name, price)
=======
    await connection.connect(connection_options)
    issuer_credential = await IssuerCredential.create(source_id, attrs, cred_def_id, name, price)
>>>>>>> 58cb31ed
    await issuer_credential.send_offer(connection)
    assert await issuer_credential.update_state() == State.OfferSent
    # simulate consumer sending credential_req
    data = await issuer_credential.serialize()
    data['data']['state'] = State.RequestReceived
    data['data']['credential_request'] = req
    issuer_credential2 = await issuer_credential.deserialize(data)
    await issuer_credential2.send_credential(connection)
    assert await issuer_credential2.get_state() == State.Accepted


@pytest.mark.asyncio
@pytest.mark.usefixtures('vcx_init_test_mode')
async def test_send_credential_with_invalid_issuer_credential():
    with pytest.raises(VcxError) as e:
        cred_def = await CredentialDef.create(source_id, name, schema_id, 0)
        issuer_credential = IssuerCredential(source_id, attrs, cred_def.handle, name, price)
        await issuer_credential.send_credential(Connection(source_id))
    assert ErrorCode.InvalidIssuerCredentialHandle == e.value.error_code


@pytest.mark.asyncio
@pytest.mark.usefixtures('vcx_init_test_mode')
async def test_send_credential_with_invalid_connection():
    with pytest.raises(VcxError) as e:
        cred_def = await CredentialDef.create(source_id, name, schema_id, 0)
        issuer_credential = await IssuerCredential.create(source_id, attrs, cred_def.handle, name, price)
        await issuer_credential.send_credential(Connection(source_id))
    assert ErrorCode.InvalidConnectionHandle == e.value.error_code


@pytest.mark.asyncio
@pytest.mark.usefixtures('vcx_init_test_mode')
async def test_send_credential_with_no_prior_offer():
    with pytest.raises(VcxError) as e:
        connection = await Connection.create(source_id)
<<<<<<< HEAD
        await connection.connect(phone_number)
        cred_def = await CredentialDef.create(source_id, name, schema_id, 0)
        issuer_credential = await IssuerCredential.create(source_id, attrs, cred_def.handle, name, price)
=======
        await connection.connect(connection_options)
        issuer_credential = await IssuerCredential.create(source_id, attrs, cred_def_id, name, price)
>>>>>>> 58cb31ed
        await issuer_credential.send_credential(connection)
    assert ErrorCode.NotReady == e.value.error_code


@pytest.mark.asyncio
@pytest.mark.usefixtures('vcx_init_test_mode')
async def test_revoke_credential_fails_with_invalid_rev_details():
    cred_def = await CredentialDef.create(source_id, name, schema_id, 0)
    issuer_credential = await IssuerCredential.create(source_id, attrs, cred_def.handle, name, price)

    with pytest.raises(VcxError) as e:
        await issuer_credential.revoke_credential()
    assert ErrorCode.InvalidRevocationDetails == e.value.error_code


@pytest.mark.asyncio
@pytest.mark.usefixtures('vcx_init_test_mode')
async def test_revoke_credential_success():
    cred_def = await CredentialDef.create(source_id, name, schema_id, 0)
    issuer_credential = await IssuerCredential.create(source_id, attrs, cred_def.handle, name, price)
    serialized = await issuer_credential.serialize()
    issuer_credential2 = await IssuerCredential.deserialize(serialized)

    with pytest.raises(VcxError) as e:
        await issuer_credential2.revoke_credential()
    assert ErrorCode.InvalidRevocationDetails == e.value.error_code
    
    serialized['data']['cred_rev_id'] = '123'
    issuer_credential3 = await IssuerCredential.deserialize(serialized)
    with pytest.raises(VcxError) as e:
        await issuer_credential3.revoke_credential()
    assert ErrorCode.InvalidRevocationDetails == e.value.error_code

    serialized['data']['rev_reg_id'] = '456'
    issuer_credential4 = await IssuerCredential.deserialize(serialized)
    with pytest.raises(VcxError) as e:
        await issuer_credential4.revoke_credential()
    assert ErrorCode.InvalidRevocationDetails == e.value.error_code

    serialized['data']['tails_file'] = 'file'
    issuer_credential5 = await IssuerCredential.deserialize(serialized)
    await issuer_credential5.revoke_credential()
<|MERGE_RESOLUTION|>--- conflicted
+++ resolved
@@ -129,14 +129,9 @@
 @pytest.mark.usefixtures('vcx_init_test_mode')
 async def test_send_offer():
     connection = await Connection.create(source_id)
-<<<<<<< HEAD
-    await connection.connect(phone_number)
-    cred_def = await CredentialDef.create(source_id, name, schema_id, 0)
-    issuer_credential = await IssuerCredential.create(source_id, attrs, cred_def.handle, name, price)
-=======
     await connection.connect(connection_options)
-    issuer_credential = await IssuerCredential.create(source_id, attrs, cred_def_id, name, price)
->>>>>>> 58cb31ed
+    cred_def = await CredentialDef.create(source_id, name, schema_id, 0)
+    issuer_credential = await IssuerCredential.create(source_id, attrs, cred_def.handle, name, price)
     await issuer_credential.send_offer(connection)
     assert await issuer_credential.update_state() == State.OfferSent
     txn = await issuer_credential.get_payment_txn()
@@ -148,14 +143,9 @@
 async def test_send_offer_with_invalid_state():
     with pytest.raises(VcxError) as e:
         connection = await Connection.create(source_id)
-<<<<<<< HEAD
-        await connection.connect(phone_number)
-        cred_def = await CredentialDef.create(source_id, name, schema_id, 0)
-        issuer_credential = await IssuerCredential.create(source_id, attrs, cred_def.handle, name, price)
-=======
         await connection.connect(connection_options)
-        issuer_credential = await IssuerCredential.create(source_id, attrs, cred_def_id, name, price)
->>>>>>> 58cb31ed
+        cred_def = await CredentialDef.create(source_id, name, schema_id, 0)
+        issuer_credential = await IssuerCredential.create(source_id, attrs, cred_def.handle, name, price)
         data = await issuer_credential.serialize()
         data['data']['state'] = State.Expired
         issuer_credential2 = await IssuerCredential.deserialize(data)
@@ -179,14 +169,9 @@
 @pytest.mark.usefixtures('vcx_init_test_mode')
 async def test_send_credential():
     connection = await Connection.create(source_id)
-<<<<<<< HEAD
-    await connection.connect(phone_number)
-    cred_def = await CredentialDef.create(source_id, name, schema_id, 0)
-    issuer_credential = await IssuerCredential.create(source_id, attrs, cred_def.handle, name, price)
-=======
     await connection.connect(connection_options)
-    issuer_credential = await IssuerCredential.create(source_id, attrs, cred_def_id, name, price)
->>>>>>> 58cb31ed
+    cred_def = await CredentialDef.create(source_id, name, schema_id, 0)
+    issuer_credential = await IssuerCredential.create(source_id, attrs, cred_def.handle, name, price)
     await issuer_credential.send_offer(connection)
     assert await issuer_credential.update_state() == State.OfferSent
     # simulate consumer sending credential_req
@@ -223,14 +208,9 @@
 async def test_send_credential_with_no_prior_offer():
     with pytest.raises(VcxError) as e:
         connection = await Connection.create(source_id)
-<<<<<<< HEAD
-        await connection.connect(phone_number)
-        cred_def = await CredentialDef.create(source_id, name, schema_id, 0)
-        issuer_credential = await IssuerCredential.create(source_id, attrs, cred_def.handle, name, price)
-=======
         await connection.connect(connection_options)
-        issuer_credential = await IssuerCredential.create(source_id, attrs, cred_def_id, name, price)
->>>>>>> 58cb31ed
+        cred_def = await CredentialDef.create(source_id, name, schema_id, 0)
+        issuer_credential = await IssuerCredential.create(source_id, attrs, cred_def.handle, name, price)
         await issuer_credential.send_credential(connection)
     assert ErrorCode.NotReady == e.value.error_code
 
