--- conflicted
+++ resolved
@@ -12,13 +12,8 @@
 from vcx.api.credential_def import CredentialDef
 from vcx.state import State, ProofState
 from vcx.api.utils import vcx_agent_provision
-<<<<<<< HEAD
-from vcx.common import mint_tokens
 import vcx.api.logging as logging
 from ctypes import cdll
-=======
-
->>>>>>> 5a37407b
 
 # 'agency_url': URL of the agency
 # 'agency_did':  public DID of the agency
@@ -42,10 +37,7 @@
     payment_plugin = cdll.LoadLibrary("libnullpay.so")
     payment_plugin.nullpay_init()
 
-<<<<<<< HEAD
     logging.default_logger()
-=======
->>>>>>> 5a37407b
     print("#1 Provision an agent and wallet, get back configuration details")
     config = await vcx_agent_provision(json.dumps(provisionConfig))
     config = json.loads(config)
