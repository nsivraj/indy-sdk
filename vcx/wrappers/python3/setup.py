from setuptools import setup, find_packages
import os
VERSION = 'VCX_VERSION'
<<<<<<< HEAD
PKG_NAME = os.environ.get('PACKAGE_NAME') or 'python3-wrapper-vcx'
=======
PKG_NAME = os.getenv('PACKAGE_NAME') if os.getenv('PACKAGE_NAME') else 'python3-wrapper-vcx'

def test_pkg_name():
    print(PKG_NAME)
>>>>>>> 1594c94d

def get_version():
    try:
        return os.environ[VERSION]
    except KeyError:
        return '0.1'


setup(
    name=PKG_NAME,
    version=get_version(),
    description='Python 3 wrapper for libcxs',
    long_description='None...for now',
    author='Devin Fisher, Ryan Marsh, Mark Hadley, Doug Wightman',
    author_email='ryan.marsh@evernym.com',
    include_package_data=True,
    packages=find_packages(exclude=['demo', 'tests'])
)<|MERGE_RESOLUTION|>--- conflicted
+++ resolved
@@ -1,14 +1,10 @@
 from setuptools import setup, find_packages
 import os
 VERSION = 'VCX_VERSION'
-<<<<<<< HEAD
 PKG_NAME = os.environ.get('PACKAGE_NAME') or 'python3-wrapper-vcx'
-=======
-PKG_NAME = os.getenv('PACKAGE_NAME') if os.getenv('PACKAGE_NAME') else 'python3-wrapper-vcx'
 
 def test_pkg_name():
     print(PKG_NAME)
->>>>>>> 1594c94d
 
 def get_version():
     try:
