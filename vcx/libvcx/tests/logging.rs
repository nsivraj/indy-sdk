--- conflicted
+++ resolved
@@ -75,11 +75,7 @@
     fn test_works_with_libindy() {
         pub const DEFAULT_WALLET_CONFIG: &'static str = r#"{"id":"wallet_1","storage_type":"default"}"#;
         pub const WALLET_CREDENTIALS: &'static str = r#"{"key":"8dvfYSt5d1taSd6yJdpjq4emkwsPDDLYxkNFysFD2cZY", "key_derivation_method":"RAW"}"#;
-<<<<<<< HEAD
-        wallet::Wallet::create(DEFAULT_WALLET_CONFIG, WALLET_CREDENTIALS).wait().unwrap();
-=======
         wallet::create_wallet(DEFAULT_WALLET_CONFIG, WALLET_CREDENTIALS).wait().unwrap();
->>>>>>> 3f1a8fda
         let pattern = CStringUtils::string_to_cstring("debug".to_string());
         assert_eq!(vcx_set_default_logger(pattern.as_ptr()), 0);
         debug!("testing debug");
