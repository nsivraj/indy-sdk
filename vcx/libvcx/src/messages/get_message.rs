--- conflicted
+++ resolved
@@ -277,15 +277,17 @@
         // TODO: must be Result
         let mut new_message = self.clone();
         if let Some(ref payload) = self.payload {
-<<<<<<< HEAD
-            let (payload, _) = Payloads::decrypt(&vk, &payload).unwrap_or((String::new(), None));
-            new_message.decrypted_payload = Some(payload);
-=======
-            let payload = ::messages::to_u8(payload);
-            let payload = ::utils::libindy::crypto::parse_msg(&vk, &payload).unwrap_or((String::new(), Vec::new()));
-            let payload = ::rmp_serde::from_slice(&payload.1[..]).unwrap_or(json!(null)); 
-            new_message.decrypted_payload = ::serde_json::to_string(&payload).ok();
->>>>>>> 2a3c2214
+            let payload = match payload {
+                MessagePayload::V1(payload) => Payloads::decrypt_payload_v1(&vk, &payload)
+                    .map(|payload| Payloads::PayloadV1(payload)),
+                MessagePayload::V2(payload) => Payloads::decrypt_payload_v2(&vk, &payload)
+                    .map(|payload| Payloads::PayloadV2(payload))
+            };
+
+            new_message.decrypted_payload = match payload {
+                Ok(payload) => ::serde_json::to_string(&payload).ok(),
+                _ => ::serde_json::to_string(&json!(null)).ok()
+            }
         }
         new_message.payload = None;
         new_message
