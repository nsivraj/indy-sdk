--- conflicted
+++ resolved
@@ -249,15 +249,10 @@
         Err(x) => return Err(map_rust_indy_sdk_error_code(x)),
     };
 
-<<<<<<< HEAD
-    let parsed_response = Payment::parse_response_with_fees(&payment_method, &response)
-        .or(Err(error::INVALID_LEDGER_RESPONSE.code_num))?;
-=======
     let parsed_response = match payments::parse_response_with_fees(&payment_method, &response).wait() {
         Ok(x) => x,
         Err(x) => return Err(error::INVALID_LEDGER_RESPONSE.code_num),
     };
->>>>>>> 3789218a
 
     Ok((parsed_response, response))
 }
