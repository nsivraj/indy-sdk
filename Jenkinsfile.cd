--- conflicted
+++ resolved
@@ -216,17 +216,12 @@
         sh "cp libindy/target/release/libindy.so libnullpay"
         dir('libnullpay') {
             testEnv.inside("--ip=\"10.0.0.3\" --network=${network_name}") {
-<<<<<<< HEAD
-                echo "${env_name} Indy Libnullpay Test: Build"
-                sh "LIBRARY_PATH=./ RUST_BACKTRACE=1 cargo build --release"
-=======
                 echo "${env_name} Libindy Test: Build"
                 sh "LIBRARY_PATH=./ RUST_BACKTRACE=1 cargo test --release --no-run"
 
                 echo "${env_name} Libindy Test: Run tests"
                 sh "LD_LIBRARY_PATH=./ RUST_BACKTRACE=1 RUST_LOG=indy::=debug,zmq=trace RUST_TEST_THREADS=1 TEST_POOL_IP=10.0.0.2 cargo test --release"
 
->>>>>>> f4226c72
 
                 if (stashBuildResults) {
                     stash includes: 'target/release/libnullpay.so', name: 'LibnullpayUbuntuBuildResult'
